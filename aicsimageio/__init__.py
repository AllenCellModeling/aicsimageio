#!/usr/bin/env python
# -*- coding: utf-8 -*-

"""Top-level package for AICSImageIO."""

from .aics_image import AICSImage  # noqa: F401
from .aics_image import imread  # noqa: F401
from .aics_image import imread_dask  # noqa: F401
from .aics_image import imread_xarray  # noqa: F401
from .aics_image import imread_xarray_dask  # noqa: F401

__author__ = "Eva Maxfield Brown, Allen Institute for Cell Science"
__email__ = "evamaxfieldbrown@gmail.com, jamie.sherman@gmail.com, bowdenm@spu.edu"
# Do not edit this string manually, always use bumpversion
# Details in CONTRIBUTING.md
<<<<<<< HEAD
__version__ = "4.12.0"
=======
__version__ = "4.12.1"
>>>>>>> 04a92f73


def get_module_version() -> str:
    return __version__<|MERGE_RESOLUTION|>--- conflicted
+++ resolved
@@ -13,11 +13,7 @@
 __email__ = "evamaxfieldbrown@gmail.com, jamie.sherman@gmail.com, bowdenm@spu.edu"
 # Do not edit this string manually, always use bumpversion
 # Details in CONTRIBUTING.md
-<<<<<<< HEAD
-__version__ = "4.12.0"
-=======
 __version__ = "4.12.1"
->>>>>>> 04a92f73
 
 
 def get_module_version() -> str:
