--- conflicted
+++ resolved
@@ -406,7 +406,6 @@
     )
 
 
-<<<<<<< HEAD
 def test_biofile_scene_change() -> None:
     """Make sure that DaskArrayProxy doesn't close an opened file."""
     uri = get_resource_full_path("ND2_dims_p4z5t3c2y32x32.nd2", LOCAL)
@@ -415,13 +414,9 @@
     f.set_series(1)
     assert isinstance(f.to_dask().compute(), np.ndarray)
     f.close()
-=======
-@pytest.mark.parametrize(
-    "filename, ",
-    [
-        ("CMU-1-Small-Region.svs"),
-    ],
-)
+
+
+@pytest.mark.parametrize("filename, ", [("CMU-1-Small-Region.svs")])
 def test_bioformats_dask_tiling_shapes(filename: str) -> None:
     # Construct full filepath
     uri = get_resource_full_path(filename, LOCAL)
@@ -464,5 +459,4 @@
     arr_tiled_set = bf_tiled_set.dask_data.compute()
 
     np.testing.assert_array_equal(arr_tiled, arr_fullplane)
-    np.testing.assert_array_equal(arr_tiled_set, arr_fullplane)
->>>>>>> 2595aca1
+    np.testing.assert_array_equal(arr_tiled_set, arr_fullplane)