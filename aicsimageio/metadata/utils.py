#!/usr/bin/env python
# -*- coding: utf-8 -*-

import logging
import re
import xml.etree.ElementTree as ET
from copy import deepcopy
<<<<<<< HEAD
from ome_types.model.simple_types import PixelType
import numpy as np
from typing import Union
=======
from typing import Optional, Union
>>>>>>> ccf399bf

###############################################################################

logging.basicConfig(
    level=logging.INFO,
    format="[%(levelname)4s: %(module)s:%(lineno)4s %(asctime)s] %(message)s",
)
log = logging.getLogger(__name__)

###############################################################################

# This is a known issue that could have been caused by prior versions of aicsimageio
# due to our old OMEXML.py file.
#
# You can see the PR that updated this exact line here:
# https://github.com/AllenCellModeling/aicsimageio/pull/116/commits/e3f9cde7f680edeef3ef3586a67fd8106e746167#diff-46a483e94af833f7eaa1106921191fed5e7c77f33a5c0c47a8f5a2d35ad3ba96L47
#
# Notably why this is invalid is that the 2012-03 schema _doesn't exist_
#
# Don't know how this wasn't ever caught before that PR but to ensure that we don't
# error in reading the OME in aicsimageio>=4.0.0, we manually find and replace this
# line in OME xml prior to creating the OME object.
KNOWN_INVALID_OME_XSD_REFERENCES = [
    "www.openmicroscopy.org/Schemas/ome/2013-06",
    "www.openmicroscopy.org/Schemas/OME/2012-03",
]
REPLACEMENT_OME_XSD_REFERENCE = "www.openmicroscopy.org/Schemas/OME/2016-06"

###############################################################################


def generate_ome_image_id(image_id: Union[str, int]) -> str:
    """
    Naively generates the standard OME image ID using a provided ID.

    Parameters
    ----------
    image_id: Union[str, int]
        A string or int representing the ID for an image.
        In the context of the usage of this function, this is usually used with the
        index of the scene / image.

    Returns
    -------
    ome_image_id: str
        The OME standard for image IDs.
    """
    return f"Image:{image_id}"


def generate_ome_channel_id(image_id: str, channel_id: Union[str, int]) -> str:
    """
    Naively generates the standard OME channel ID using a provided ID.
<<<<<<< HEAD
=======

>>>>>>> ccf399bf
    Parameters
    ----------
    image_id: str
        An image id to pull the image specific index from.
        See: `generate_ome_image_id` for more details.
    channel_id: Union[str, int]
        A string or int representing the ID for a channel.
        In the context of the usage of this function, this is usually used with the
        index of the channel.
<<<<<<< HEAD
=======

>>>>>>> ccf399bf
    Returns
    -------
    ome_channel_id: str
        The OME standard for channel IDs.
<<<<<<< HEAD
=======

>>>>>>> ccf399bf
    Notes
    -----
    ImageIds are usually: "Image:0", "Image:1", or "Image:N",
    ChannelIds are usually the combination of image index + channel index --
    "Channel:0:0" for the first channel of the first image for example.
    """
    # Remove the prefix 'Image:' to get just the index
    image_index = image_id.replace("Image:", "")
    return f"Channel:{image_index}:{channel_id}"


def generate_ome_instrument_id(instrument_id: Union[str, int]) -> str:
    """
    Naively generates the standard OME instrument ID using a provided ID.

    Parameters
    ----------
    instrument_id: Union[str, int]
        A string or int representing the ID for an instrument.

    Returns
    -------
    ome_instrument_id: str
        The OME standard for instrument IDs.
    """
    return f"Instrument:{instrument_id}"


def generate_ome_detector_id(detector_id: Union[str, int]) -> str:
    """
    Naively generates the standard OME detector ID using a provided ID.

    Parameters
    ----------
    detector_id: Union[str, int]
        A string or int representing the ID for an detector.

    Returns
    -------
    ome_detector_id: str
        The OME standard for detector IDs.
    """
    return f"Detector:{detector_id}"


def clean_ome_xml_for_known_issues(xml: str) -> str:
    """
    Clean an OME XML string for known issues created by AICS or MicroManager
    systems and tools.

    Commonly this is used for cleaning a file produced by AICS prior to noticing the
    issue (2021), or for other users of aicsimageio as a whole prior to 4.x series of
    releases.

    The result of this function should be an OME XML string that is relatively the
    same (no major pieces missing) but that validates against the references OME
    XSD.

    Parameters
    ----------
    xml: str
        The OME XML string to clean for errors.

    Returns
    -------
    cleaned_xml: str
        The cleaned OME XML string.
    """
    # Store list of changes to print out with warning
    metadata_changes = []

    # Fix xsd reference
    # This is from OMEXML object just having invalid reference
    for known_invalid_ref in KNOWN_INVALID_OME_XSD_REFERENCES:
        if known_invalid_ref in xml:
            xml = xml.replace(
                known_invalid_ref,
                REPLACEMENT_OME_XSD_REFERENCE,
            )
            metadata_changes.append(
                f"Replaced '{known_invalid_ref}' with "
                f"'{REPLACEMENT_OME_XSD_REFERENCE}'."
            )

    # Read in XML
    root = ET.fromstring(xml)

    # Get the namespace
    # In XML etree this looks like
    # "{http://www.openmicroscopy.org/Schemas/OME/2016-06}"
    # and must prepend any etree finds
    namespace_matches = re.match(r"\{.*\}", root.tag)
    if namespace_matches is not None:
        namespace = namespace_matches.group(0)
    else:
        raise ValueError("XML does not contain a namespace")

    # Fix MicroManager Instrument and Detector
    instrument = root.find(f"{namespace}Instrument")
    if instrument is not None:
        instrument_id = instrument.get("ID")
        if instrument_id == "Microscope":
            ome_instrument_id = generate_ome_instrument_id(0)
            instrument.set("ID", ome_instrument_id)
            metadata_changes.append(
                f"Updated attribute 'ID' from '{instrument_id}' to "
                f"'{ome_instrument_id}' on Instrument element."
            )

            for detector_index, detector in enumerate(
                instrument.findall(f"{namespace}Detector")
            ):
                detector_id = detector.get("ID")
<<<<<<< HEAD

                # Create ome detector id if needed
                ome_detector_id = None
                if detector_id == "Camera":
                    ome_detector_id = generate_ome_detector_id(detector_index)
                elif not detector_id.startswith("Detector:"):
                    ome_detector_id = generate_ome_detector_id(detector_id)

                # Apply ome detector id if replaced
                if ome_detector_id is not None:
                    detector.set("ID", ome_detector_id)
                    metadata_changes.append(
                        f"Updated attribute 'ID' from '{detector_id}' to "
                        f"'{ome_detector_id}' on Detector element at "
                        f"position {detector_index}."
                    )
=======
                if detector_id is not None:
                    # Create ome detector id if needed
                    ome_detector_id = None
                    if detector_id == "Camera":
                        ome_detector_id = generate_ome_detector_id(detector_index)
                    elif not detector_id.startswith("Detector:"):
                        ome_detector_id = generate_ome_detector_id(detector_id)

                    # Apply ome detector id if replaced
                    if ome_detector_id is not None:
                        detector.set("ID", ome_detector_id)
                        metadata_changes.append(
                            f"Updated attribute 'ID' from '{detector_id}' to "
                            f"'{ome_detector_id}' on Detector element at "
                            f"position {detector_index}."
                        )
>>>>>>> ccf399bf

    # Find all Image elements and fix IDs and refs to fixed instruments
    # This is for certain for test files of o.urs and ACTK files
    for image_index, image in enumerate(root.findall(f"{namespace}Image")):
        image_id = image.get("ID")
<<<<<<< HEAD
        if not image_id.startswith("Image"):
            ome_image_id = generate_ome_image_id(image_id)
            image.set("ID", ome_image_id)
            metadata_changes.append(
                f"Updated attribute 'ID' from '{image_id}' to '{ome_image_id}' "
                f"on Image element at position {image_index}."
            )
=======
        if image_id is not None:
            found_image_id = image_id

            if not found_image_id.startswith("Image"):
                ome_image_id = generate_ome_image_id(found_image_id)
                image.set("ID", ome_image_id)
                metadata_changes.append(
                    f"Updated attribute 'ID' from '{image_id}' to '{ome_image_id}' "
                    f"on Image element at position {image_index}."
                )

        # Fix MicroManager bad instrument refs
        instrument_ref = image.find(f"{namespace}InstrumentRef")
        if instrument_ref is not None:
            instrument_ref_id = instrument_ref.get("ID")
            if instrument_ref_id == "Microscope":
                instrument_ref.set("ID", ome_instrument_id)
>>>>>>> ccf399bf

        # Fix MicroManager bad instrument refs
        instrument_ref = image.find(f"{namespace}InstrumentRef")
        if instrument_ref is not None:
            instrument_ref_id = instrument_ref.get("ID")
            if instrument_ref_id == "Microscope":
                instrument_ref.set("ID", ome_instrument_id)

        # Find all Pixels elements and fix IDs
        for pixels_index, pixels in enumerate(image.findall(f"{namespace}Pixels")):
            pixels_id = pixels.get("ID")
            if pixels_id is not None:
                found_pixels_id = pixels_id

                if not found_pixels_id.startswith("Pixels"):
                    pixels.set("ID", f"Pixels:{found_pixels_id}")
                    metadata_changes.append(
                        f"Updated attribute 'ID' from '{found_pixels_id}' to "
                        f"Pixels:{found_pixels_id}' on Pixels element at "
                        f"position {pixels_index}."
                    )

            # Determine if there is an out-of-order channel / plane elem
            # This is due to OMEXML "add channel" function
            # That added Channels and appropriate Planes to the XML
            # But, placed them in:
            # Channel
            # Plane
            # Plane
            # ...
            # Channel
            # Plane
            # Plane
            #
            # Instead of grouped together:
            # Channel
            # Channel
            # ...
            # Plane
            # Plane
            # ...
            #
            # This effects all CFE files (new and old) but for different reasons
            pixels_children_out_of_order = False
            encountered_something_besides_channel = False
            for child in pixels:
                if child.tag != f"{namespace}Channel":
                    encountered_something_besides_channel = True
                if (
                    encountered_something_besides_channel
                    and child.tag == f"{namespace}Channel"
                ):
                    pixels_children_out_of_order = True
                    break

            # Ensure order of:
            # channels -> bindata | tiffdata | metadataonly -> planes
            if pixels_children_out_of_order:
                # Get all relevant elems
                channels = [deepcopy(c) for c in pixels.findall(f"{namespace}Channel")]
                bin_data = [deepcopy(b) for b in pixels.findall(f"{namespace}BinData")]
                tiff_data = [
                    deepcopy(t) for t in pixels.findall(f"{namespace}TiffData")
                ]
                # There should only be one metadata only element but to standardize
                # list comprehensions later we findall
                metadata_only = [
                    deepcopy(m) for m in pixels.findall(f"{namespace}MetadataOnly")
                ]
                planes = [deepcopy(p) for p in pixels.findall(f"{namespace}Plane")]

                # Old (2018 ish) cell feature explorer files sometimes contain both
                # an empty metadata only element and filled tiffdata elements
                # Since the metadata only elements are empty we can check this and
                # choose the tiff data elements instead
                #
                # First check if there are any metadata only elements
                if len(metadata_only) == 1:
                    # Now check if _one of_ of the other two choices are filled
                    # ^ in Python is XOR
                    if (len(bin_data) > 0) ^ (len(tiff_data) > 0):
                        metadata_children = list(metadata_only[0])
                        # Now check if the metadata only elem has no children
                        if len(metadata_children) == 0:
                            # If so, just "purge" by creating empty list
                            metadata_only = []

                        # If there are children elements
                        # Return XML and let XMLSchema Validation show error
                        else:
                            return xml

                # After cleaning metadata only, validate the normal behaviors of
                # OME schema
                #
                # Validate that there is only one of bindata, tiffdata, or metadata
                if len(bin_data) > 0:
                    if len(tiff_data) == 0 and len(metadata_only) == 0:
                        selected_choice = bin_data
                    else:
                        # Return XML and let XMLSchema Validation show error
                        return xml
                elif len(tiff_data) > 0:
                    if len(bin_data) == 0 and len(metadata_only) == 0:
                        selected_choice = tiff_data
                    else:
                        # Return XML and let XMLSchema Validation show error
                        return xml
                elif len(metadata_only) == 1:
                    if len(bin_data) == 0 and len(tiff_data) == 0:
                        selected_choice = metadata_only
                    else:
                        # Return XML and let XMLSchema Validation show error
                        return xml
                else:
                    # Return XML and let XMLSchema Validation show error
                    return xml

                # Remove all children from element to be replaced
                # with ordered elements
                for elem in list(pixels):
                    pixels.remove(elem)

                # Re-attach elements
                for channel in channels:
                    pixels.append(channel)
                for elem in selected_choice:
                    pixels.append(elem)
                for plane in planes:
                    pixels.append(plane)

                metadata_changes.append(
                    f"Reordered children of Pixels element at "
                    f"position {pixels_index}."
                )

    # This is a result of dumping basically all experiement metadata
    # into "StructuredAnnotation" blocks
    #
    # This affects new (2020) Cell Feature Explorer files
    #
    # Because these are structured annotations we don't want to mess with anyones
    # besides the AICS generated bad structured annotations
    aics_anno_removed_count = 0
    sa = root.find(f"{namespace}StructuredAnnotations")
    if sa is not None:
        for xml_anno in sa.findall(f"{namespace}XMLAnnotation"):
            # At least these are namespaced
            if xml_anno.get("Namespace") == "alleninstitute.org/CZIMetadata":
                # Get ID because some elements have annotation refs
                # in both the base Image element and all plane elements
                aics_anno_id = xml_anno.get("ID")
                for image in root.findall(f"{namespace}Image"):
                    for anno_ref in image.findall(f"{namespace}AnnotationRef"):
                        if anno_ref.get("ID") == aics_anno_id:
                            image.remove(anno_ref)

                    # Clean planes
                    if image is not None:
                        found_image = image

                        pixels_planes: Optional[ET.Element] = found_image.find(
                            f"{namespace}Pixels"
                        )
                        if pixels_planes is not None:
                            for plane in pixels_planes.findall(f"{namespace}Plane"):
                                for anno_ref in plane.findall(
                                    f"{namespace}AnnotationRef"
                                ):
                                    if anno_ref.get("ID") == aics_anno_id:
                                        plane.remove(anno_ref)

                # Remove the whole etree
                sa.remove(xml_anno)
                aics_anno_removed_count += 1

    # Log changes
    if aics_anno_removed_count > 0:
        metadata_changes.append(
            f"Removed {aics_anno_removed_count} AICS generated XMLAnnotations."
        )

    # If there are no annotations in StructuredAnnotations, remove it
    if sa is not None:
        if len(list(sa)) == 0:
            root.remove(sa)

    # If any piece of metadata was changed alert and rewrite
    if len(metadata_changes) > 0:
        log.debug("OME metadata was cleaned for known AICSImageIO 3.x OMEXML errors.")
        log.debug(f"Full list of OME cleaning changes: {metadata_changes}")

        # Register namespace
        ET.register_namespace("", f"http://{REPLACEMENT_OME_XSD_REFERENCE}")

        # Write out cleaned XML to string
        xml = ET.tostring(
            root,
            encoding="unicode",
            method="xml",
        )

    return xml


def dtype_to_ome_type(npdtype: np.dtype) -> PixelType:
    """
    Convert numpy dtype to OME PixelType

    Parameters
    ----------
    npdtype: numpy.dtype
        A numpy datatype.

    Returns
    -------
    ome_type: PixelType
        One of the supported OME Pixels types
    """
    ometypedict = {
        np.dtype(np.int8): PixelType.INT8,
        np.dtype(np.int16): PixelType.INT16,
        np.dtype(np.int32): PixelType.INT32,
        np.dtype(np.uint8): PixelType.UINT8,
        np.dtype(np.uint16): PixelType.UINT16,
        np.dtype(np.uint32): PixelType.UINT32,
        np.dtype(np.float32): PixelType.FLOAT,
        np.dtype(np.float64): PixelType.DOUBLE,
        np.dtype(np.complex64): PixelType.COMPLEXFLOAT,
        np.dtype(np.complex128): PixelType.COMPLEXDOUBLE,
    }
    ptype = ometypedict.get(npdtype)
    if ptype is None:
        raise ValueError(f"Ome utils can't resolve pixel type: {npdtype.name}")
    return ptype


def ome_to_numpy_dtype(ome_type: PixelType) -> np.dtype:
    """
    Convert OME PixelType to numpy dtype

    Parameters
    ----------
    ome_type: PixelType
        One of the supported OME Pixels types

    Returns
    -------
    npdtype: numpy.dtype
        A numpy datatype.
    """
    ometypedict = {
        PixelType.INT8: np.dtype(np.int8),
        PixelType.INT16: np.dtype(np.int16),
        PixelType.INT32: np.dtype(np.int32),
        PixelType.UINT8: np.dtype(np.uint8),
        PixelType.UINT16: np.dtype(np.uint16),
        PixelType.UINT32: np.dtype(np.uint32),
        PixelType.FLOAT: np.dtype(np.float32),
        PixelType.DOUBLE: np.dtype(np.float64),
        PixelType.COMPLEXFLOAT: np.dtype(np.complex64),
        PixelType.COMPLEXDOUBLE: np.dtype(np.complex128),
    }
    nptype = ometypedict.get(ome_type)
    if nptype is None:
        raise ValueError(f"Ome utils can't resolve pixel type: {ome_type.value}")
    return nptype<|MERGE_RESOLUTION|>--- conflicted
+++ resolved
@@ -5,13 +5,9 @@
 import re
 import xml.etree.ElementTree as ET
 from copy import deepcopy
-<<<<<<< HEAD
 from ome_types.model.simple_types import PixelType
 import numpy as np
 from typing import Union
-=======
-from typing import Optional, Union
->>>>>>> ccf399bf
 
 ###############################################################################
 
@@ -65,10 +61,7 @@
 def generate_ome_channel_id(image_id: str, channel_id: Union[str, int]) -> str:
     """
     Naively generates the standard OME channel ID using a provided ID.
-<<<<<<< HEAD
-=======
-
->>>>>>> ccf399bf
+
     Parameters
     ----------
     image_id: str
@@ -78,18 +71,12 @@
         A string or int representing the ID for a channel.
         In the context of the usage of this function, this is usually used with the
         index of the channel.
-<<<<<<< HEAD
-=======
-
->>>>>>> ccf399bf
+
     Returns
     -------
     ome_channel_id: str
         The OME standard for channel IDs.
-<<<<<<< HEAD
-=======
-
->>>>>>> ccf399bf
+
     Notes
     -----
     ImageIds are usually: "Image:0", "Image:1", or "Image:N",
@@ -203,24 +190,6 @@
                 instrument.findall(f"{namespace}Detector")
             ):
                 detector_id = detector.get("ID")
-<<<<<<< HEAD
-
-                # Create ome detector id if needed
-                ome_detector_id = None
-                if detector_id == "Camera":
-                    ome_detector_id = generate_ome_detector_id(detector_index)
-                elif not detector_id.startswith("Detector:"):
-                    ome_detector_id = generate_ome_detector_id(detector_id)
-
-                # Apply ome detector id if replaced
-                if ome_detector_id is not None:
-                    detector.set("ID", ome_detector_id)
-                    metadata_changes.append(
-                        f"Updated attribute 'ID' from '{detector_id}' to "
-                        f"'{ome_detector_id}' on Detector element at "
-                        f"position {detector_index}."
-                    )
-=======
                 if detector_id is not None:
                     # Create ome detector id if needed
                     ome_detector_id = None
@@ -237,21 +206,11 @@
                             f"'{ome_detector_id}' on Detector element at "
                             f"position {detector_index}."
                         )
->>>>>>> ccf399bf
 
     # Find all Image elements and fix IDs and refs to fixed instruments
     # This is for certain for test files of o.urs and ACTK files
     for image_index, image in enumerate(root.findall(f"{namespace}Image")):
         image_id = image.get("ID")
-<<<<<<< HEAD
-        if not image_id.startswith("Image"):
-            ome_image_id = generate_ome_image_id(image_id)
-            image.set("ID", ome_image_id)
-            metadata_changes.append(
-                f"Updated attribute 'ID' from '{image_id}' to '{ome_image_id}' "
-                f"on Image element at position {image_index}."
-            )
-=======
         if image_id is not None:
             found_image_id = image_id
 
@@ -269,7 +228,6 @@
             instrument_ref_id = instrument_ref.get("ID")
             if instrument_ref_id == "Microscope":
                 instrument_ref.set("ID", ome_instrument_id)
->>>>>>> ccf399bf
 
         # Fix MicroManager bad instrument refs
         instrument_ref = image.find(f"{namespace}InstrumentRef")
