--- conflicted
+++ resolved
@@ -53,13 +53,8 @@
     "imageio[ffmpeg]~=2.9.0",
     "numpy~=1.16",
     "ome-types~=0.2.4",
-<<<<<<< HEAD
     "readlif~=0.5.0",
-    "tifffile>=2021.1.14",
-=======
-    "readlif~=0.3.1",
     "tifffile>=2021.2.1",
->>>>>>> 1ecd1b11
     "toolz~=0.11.0",
     "xarray~=0.16.1",
     "xmlschema",  # no pin because it's pulled in from OME types
