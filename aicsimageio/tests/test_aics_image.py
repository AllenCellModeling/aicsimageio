--- conflicted
+++ resolved
@@ -2,11 +2,7 @@
 # -*- coding: utf-8 -*-
 
 import pickle
-<<<<<<< HEAD
-=======
-from unittest import mock
 from xml.etree.ElementTree import Element
->>>>>>> 85840171
 
 import dask.array as da
 import numpy as np
@@ -300,136 +296,6 @@
     assert str(f) not in [f.path for f in proc.open_files()]
 
 
-<<<<<<< HEAD
-@pytest.mark.parametrize("filename, expected_shape, expected_metadata_type, expected_task_count", [
-    (PNG_FILE, (1, 1, 4, 1, 800, 537), dict, 2),
-    (TIF_FILE, (1, 1, 1, 1, 325, 475), str, 2),
-    (OME_FILE, (1, 1, 1, 1, 325, 475), omexml.OMEXML, 2),
-    (CZI_FILE, (1, 1, 1, 1, 325, 475), _Element, 2),
-    (MED_TIF_FILE, (1, 10, 3, 1, 325, 475), str, 60),
-    (BIG_OME_FILE, (3, 1, 3, 5, 325, 475), omexml.OMEXML, 90),
-    (BIG_CZI_FILE, (3, 1, 3, 5, 325, 475), _Element, 18),
-])
-=======
-@pytest.mark.parametrize(
-    "data, rgb, expected_data, expected_visible, expected_ndim, expected_axis_labels",
-    [
-        (
-            # C Z Y X
-            np.ones((3, 2, 2, 2)),
-            False,
-            da.ones((3, 2, 2, 2)),
-            True,
-            3,
-            "ZYX",
-        ),
-        (
-            # C Z Y X
-            da.ones((3, 2, 2, 2)),
-            False,
-            da.ones((3, 2, 2, 2)),
-            True,
-            3,
-            "ZYX",
-        ),
-        (
-            # C Z Y X
-            np.ones((3, 2, 2, 2)),
-            True,
-            da.ones((2, 2, 2, 3)),
-            True,
-            3,
-            "ZYX",
-        ),
-        (
-            # C Z Y X
-            da.ones((3, 2, 2, 2)),
-            True,
-            da.ones((2, 2, 2, 3)),
-            True,
-            3,
-            "ZYX",
-        ),
-        (
-            # S T C Z Y X
-            np.ones((1, 1, 3, 2, 2, 2)),
-            False,
-            da.ones((3, 2, 2, 2)),
-            True,
-            3,
-            "ZYX",
-        ),
-        (
-            # S T C Z Y X
-            da.ones((1, 1, 3, 2, 2, 2)),
-            False,
-            da.ones((3, 2, 2, 2)),
-            True,
-            3,
-            "ZYX",
-        ),
-        (
-            # S T C Z Y X
-            np.ones((1, 1, 3, 2, 2, 2)),
-            True,
-            da.ones((2, 2, 2, 3)),
-            True,
-            3,
-            "ZYX",
-        ),
-        (
-            # S T C Z Y X
-            da.ones((1, 1, 3, 2, 2, 2)),
-            True,
-            da.ones((2, 2, 2, 3)),
-            True,
-            3,
-            "ZYX",
-        ),
-        (
-            # S T C Z Y X
-            np.ones((3, 20, 5, 2, 2, 2)),
-            False,
-            da.ones((3, 20, 5, 2, 2, 2)),
-            False,
-            3,
-            "STZYX",
-        ),
-        (
-            # S T C Z Y X
-            da.ones((3, 20, 5, 2, 2, 2)),
-            False,
-            da.ones((3, 20, 5, 2, 2, 2)),
-            False,
-            3,
-            "STZYX",
-        ),
-    ],
-)
-def test_view_napari(
-    data, rgb, expected_data, expected_visible, expected_ndim, expected_axis_labels
-):
-    # Init image
-    img = AICSImage(data)
-
-    # Mock napari view
-    with mock.patch("napari.gui_qt"):
-        with mock.patch("napari.view_image") as mocked_napari:
-            img.view_napari(rgb)
-
-            # Check array equal
-            args = mocked_napari.call_args[0]
-            assert args[0].shape == expected_data.shape
-
-            # Check extra call kwargs
-            call_kwargs = mocked_napari.call_args[1]
-            assert not call_kwargs["is_pyramid"]
-            assert call_kwargs["ndisplay"] == expected_ndim
-            assert call_kwargs["axis_labels"] == expected_axis_labels
-            if not rgb:
-                assert call_kwargs["visible"] == expected_visible
-
-
 @pytest.mark.parametrize(
     "filename, expected_shape, expected_metadata_type",
     [
@@ -437,13 +303,12 @@
         (TIF_FILE, (1, 1, 1, 1, 325, 475), str),
         (OME_FILE, (1, 1, 1, 1, 325, 475), omexml.OMEXML),
         (CZI_FILE, (1, 1, 1, 1, 325, 475), _Element),
-        (LIF_FILE, (1, 1, 2, 1, 2048, 2048), Element,),
+        (LIF_FILE, (1, 1, 2, 1, 2048, 2048), Element),
         (MED_TIF_FILE, (1, 10, 3, 1, 325, 475), str),
         (BIG_OME_FILE, (3, 1, 3, 5, 325, 475), omexml.OMEXML),
         (BIG_CZI_FILE, (3, 1, 3, 5, 325, 475), _Element),
     ],
 )
->>>>>>> 85840171
 def test_aicsimage_serialize(
     resources_dir, tmpdir, filename, expected_shape, expected_metadata_type,
 ):
