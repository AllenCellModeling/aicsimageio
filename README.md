# AICSImageIO

[![Build Status](https://github.com/AllenCellModeling/aicsimageio/workflows/Build%20Main/badge.svg)](https://github.com/AllenCellModeling/aicsimageio/actions)
[![Documentation](https://github.com/AllenCellModeling/aicsimageio/workflows/Documentation/badge.svg)](https://AllenCellModeling.github.io/aicsimageio/)
[![Code Coverage](https://codecov.io/gh/AllenCellModeling/aicsimageio/branch/main/graph/badge.svg)](https://codecov.io/gh/AllenCellModeling/aicsimageio)

Image Reading, Metadata Conversion, and Image Writing for Microscopy Images in Pure Python

---

## Features

-   Supports reading metadata and imaging data for:
    -   `OME-TIFF`
    -   `TIFF`
<<<<<<< HEAD
    -   `CZI` -- (`pip install aicsimageio[czi]`)
    -   `LIF` -- (`pip install aicsimageio[lif]`)
    -   `PNG`, `GIF`, [etc.](https://github.com/imageio/imageio) -- (`pip install aicsimageio[base-imageio]`)
-   Supports writing metadata and imaging data for:
    -   `OME-TIFF`
    -   `PNG`, `GIF`, [etc.](https://github.com/imageio/imageio) -- (`pip install aicsimageio[base-imageio]`)
=======
    -   `LIF`
    -   Any additional format supported by [imageio](https://github.com/imageio/imageio)
        (`PNG`, `GIF`, etc.)
-   Supports writing metadata and imaging data for:
    -   `OME-TIFF`
>>>>>>> a17af3ea
-   Supports reading and writing to
    [fsspec](https://github.com/intake/filesystem_spec) supported file systems
    wherever possible:

    -   Local paths (i.e. `my-file.png`)
    -   HTTP URLs (i.e. `https://my-domain.com/my-file.png`)
    -   [s3fs](https://github.com/dask/s3fs) (i.e. `s3://my-bucket/my-file.png`)
    -   [gcsfs](https://github.com/dask/gcsfs) (i.e. `gcs://my-bucket/my-file.png`)

<<<<<<< HEAD
    See [Remote Image Reading](#remote-image-reading) for more details.
=======
    See [Cloud IO Support](#cloud-io-support) for more details.
>>>>>>> a17af3ea

## Installation

**Stable Release:** `pip install aicsimageio`<br>
**Development Head:** `pip install git+https://github.com/AllenCellModeling/aicsimageio.git`

AICSImageIO is supported on Windows, Mac, and Ubuntu.
For other platforms, you will likely need to build from source.

#### Extra Format Installation

TIFF and OME-TIFF reading and writing is always available after
installing `aicsimageio`, but extra supported formats can be
optionally installed using `[...]` syntax.

-   For a single additional supported format (i.e. CZI): `pip install aicsimageio[czi]`
-   For multiple additional supported formats: `pip install aicsimageio[czi,lif]`
-   For all additional supported formats: `pip install aicsimageio[all]`

## Documentation

For full package documentation please visit
[allencellmodeling.github.io/aicsimageio](https://allencellmodeling.github.io/aicsimageio/index.html).

## Quickstart

### Full Image Reading

If your image fits in memory:

```python
from aicsimageio import AICSImage

# Get an AICSImage object
img = AICSImage("my_file.tiff")  # selects the first scene found
img.data  # returns 5D TCZYX numpy array
img.xarray_data  # returns 5D TCZYX xarray data array backed by numpy
img.dims  # returns a Dimensions object
img.dims.order  # returns string "TCZYX"
img.dims.X  # returns size of X dimension
img.shape  # returns tuple of dimension sizes in TCZYX order
img.get_image_data("CZYX", T=0)  # returns 4D CZYX numpy array

# Get the id of the current operating scene
img.current_scene

# Get a list valid scene ids
img.scenes

# Change scene using name
img.set_scene("Image:1")
# Or by scene index
img.set_scene(img.scenes[1])

# Use the same operations on a different scene
# ...
```

#### Full Image Reading Notes

The `.data` and `.xarray_data` properties will load the whole scene into memory.
The `.get_image_data` function will load the whole scene into memory and then retrieve
the specified chunk.

### Delayed Image Reading

If your image doesn't fit in memory:

```python
from aicsimageio import AICSImage

# Get an AICSImage object
img = AICSImage("my_file.tiff")  # selects the first scene found
img.dask_data  # returns 5D TCZYX dask array
img.xarray_dask_data  # returns 5D TCZYX xarray data array backed by dask array
img.dims  # returns a Dimensions object
img.dims.order  # returns string "TCZYX"
img.dims.X  # returns size of X dimension
img.shape  # returns tuple of dimension sizes in TCZYX order

# Pull only a specific chunk in-memory
lazy_t0 = img.get_image_dask_data("CZYX", T=0)  # returns out-of-memory 4D dask array
t0 = lazy_t0.compute()  # returns in-memory 4D numpy array

# Get the id of the current operating scene
img.current_scene

# Get a list valid scene ids
img.scenes

# Change scene using name
img.set_scene("Image:1")
# Or by scene index
img.set_scene(img.scenes[1])

# Use the same operations on a different scene
# ...
```

#### Delayed Image Reading Notes

The `.dask_data` and `.xarray_dask_data` properties and the `.get_image_dask_data`
function will not load any piece of the imaging data into memory until you specifically
call `.compute` on the returned Dask array. In doing so, you will only then load the
selected chunk in-memory.

### Metadata Reading

```python
from aicsimageio import AICSImage

# Get an AICSImage object
img = AICSImage("my_file.tiff")  # selects the first scene found
img.metadata  # returns the metadata object for this file format (XML, JSON, etc.)
img.channel_names  # returns a list of string channel names found in the metadata
img.physical_pixel_size.Z  # returns the Z dimension pixel size as found in the metadata
img.physical_pixel_size.Y  # returns the Y dimension pixel size as found in the metadata
img.physical_pixel_size.X  # returns the X dimension pixel size as found in the metadata
```
<<<<<<< HEAD

### Xarray Coordinate Plane Attachment

If `aicsimageio` finds coordinate information for the spatial-temporal dimensions of
the image in metadata, you can use
[xarray](http://xarray.pydata.org/en/stable/index.html) for indexing by coordinates.

```python
from aicsimageio import AICSImage

# Get an AICSImage object
img = AICSImage("my_file.ome.tiff")

# Get the first ten seconds (not frames)
first_ten_seconds = img.xarray_data[:10]  # returns an xarray.DataArray

# Get the first ten major units (usually micrometers, not indices) in Z
first_ten_mm_in_z = img.xarray_data[:, :, :10]

# Get the first ten major units (usually micrometers, not indices) in Y
first_ten_mm_in_y = img.xarray_data[:, :, :, :10]

# Get the first ten major units (usually micrometers, not indices) in X
first_ten_mm_in_x = img.xarray_data[:, :, :, :, :10]
```

See
[xarray.DataArray documentation](http://xarray.pydata.org/en/stable/generated/xarray.DataArray.html#xarray.DataArray)
for more details.

**Note:** As a reminder, the `.data` and `.dask_data` attributes, and the
`.get_image_data` and `.get_image_dask_data` functions only allow indexing
by plane index. If you want to retrieve data by spatial-temporal coordinates you
must use `xarray`.
=======
>>>>>>> a17af3ea

### Xarray Coordinate Plane Attachment

If `aicsimageio` finds coordinate information for the spatial-temporal dimensions of
the image in metadata, you can use
[xarray](http://xarray.pydata.org/en/stable/index.html) for indexing by coordinates.

```python
from aicsimageio import AICSImage

# Get an AICSImage object
img = AICSImage("my_file.ome.tiff")

# Get the first ten seconds (not frames)
first_ten_seconds = img.xarray_data[:10]  # returns an xarray.DataArray

# Get the first ten major units (usually micrometers, not indices) in Z
first_ten_mm_in_z = img.xarray_data[:, :, :10]

# Get the first ten major units (usually micrometers, not indices) in Y
first_ten_mm_in_y = img.xarray_data[:, :, :, :10]

# Get the first ten major units (usually micrometers, not indices) in X
first_ten_mm_in_x = img.xarray_data[:, :, :, :, :10]
```

See
[xarray.DataArray documentation](http://xarray.pydata.org/en/stable/generated/xarray.DataArray.html#xarray.DataArray)
for more details.

**Note:** As a reminder, the `.data` and `.dask_data` attributes, and the
`.get_image_data` and `.get_image_dask_data` functions only allow indexing
by plane index. If you want to retrieve data by spatial-temporal coordinates you
must use `xarray`.

### Cloud IO Support

[File-System Specification (fsspec)](https://github.com/intake/filesystem_spec) allows
for common object storage services (S3, GCS, etc.) to act like normal filesystems by
following the same base specification across them all. AICSImageIO utilizes this
standard specification to make it possible to read directly from remote resources when
the specification is installed.

[File-System Specification (fsspec)](https://github.com/intake/filesystem_spec) allows
for common object storage services (S3, GCS, etc.) to act like normal filesystems by
following the same base specification across them all. AICSImageIO utilizes this
standard specification to make it possible to read directly from remote resources when
the specification is installed.

```python
from aicsimageio import AICSImage

# Get an AICSImage object
img = AICSImage("http://my-website.com/my_file.tiff")
img = AICSImage("s3://my-bucket/my_file.tiff")
img = AICSImage("gcs://my-bucket/my_file.tiff")

# All other normal operations work just fine
```

Remote reading requires that the file-system specification implementation for the
target backend is installed.

-   For `s3`: `pip install s3fs`
-   For `gs`: `pip install gcsfs`

See the [list of known implementations](https://filesystem-spec.readthedocs.io/en/latest/?badge=latest#implementations).

### Saving to OME-TIFF

The simpliest method to save your image as an OME-TIFF file with key pieces of
metadata is to use the `save` function.

```python
from aicsimageio import AICSImage

AICSImage("my_file.czi").save("my_file.ome.tiff")
```

**Note:** By default `aicsimageio` will generate only a portion of metadata to pass
along from the reader to the OME model. This function currently does not do a full
metadata translation.

For finer grain customization of the metadata, scenes, or if you want to save an array
as an OME-TIFF, the writer class can also be used to customize as needed.
<<<<<<< HEAD

```python
import numpy as np
from aicsimageio.writers import OmeTiffWriter

image = np.random.rand(10, 3, 1024, 2048)
OmeTiffWriter.save(image, "file.ome.tif", dim_order="ZCYX")
```

See
[OmeTiffWriter documentation](./aicsimageio.writers.html#aicsimageio.writers.ome_tiff_writer.OmeTiffWriter.save)
for more details.

#### Other Writers

=======

```python
import numpy as np
from aicsimageio.writers import OmeTiffWriter

image = np.random.rand(10, 3, 1024, 2048)
OmeTiffWriter.save(image, "file.ome.tif", dim_order="ZCYX")
```

See
[OmeTiffWriter documentation](./aicsimageio.writers.html#aicsimageio.writers.ome_tiff_writer.OmeTiffWriter.save)
for more details.

#### Other Writers

>>>>>>> a17af3ea
In most cases, `AICSImage.save` is usually a good default but there are other image
writers available. For more information, please refer to
[our writers documentation](https://allencellmodeling.github.io/aicsimageio/aicsimageio.writers.html).

## Benchmarks

AICSImageIO is benchmarked using [asv](https://asv.readthedocs.io/en/stable/).
You can find the benchmark results for every commit to `main` starting at the 4.0
release on our
[benchmarks page](https://AllenCellModeling.github.io/aicsimageio/_benchmarks/index.html).

## Development

See our
[developer resources](https://allencellmodeling.github.io/aicsimageio/developer_resources)
for information related to developing the code.

## Citation

If you find `aicsimageio` useful, please cite this repository as:

> AICSImageIO Contributors (2021). AICSImageIO: Image Reading, Metadata Conversion, and Image Writing for Microscopy Images in Pure Python [Computer software]. GitHub. https://github.com/AllenCellModeling/aicsimageio

_Free software: BSD-3-Clause_<|MERGE_RESOLUTION|>--- conflicted
+++ resolved
@@ -13,20 +13,12 @@
 -   Supports reading metadata and imaging data for:
     -   `OME-TIFF`
     -   `TIFF`
-<<<<<<< HEAD
     -   `CZI` -- (`pip install aicsimageio[czi]`)
     -   `LIF` -- (`pip install aicsimageio[lif]`)
     -   `PNG`, `GIF`, [etc.](https://github.com/imageio/imageio) -- (`pip install aicsimageio[base-imageio]`)
 -   Supports writing metadata and imaging data for:
     -   `OME-TIFF`
     -   `PNG`, `GIF`, [etc.](https://github.com/imageio/imageio) -- (`pip install aicsimageio[base-imageio]`)
-=======
-    -   `LIF`
-    -   Any additional format supported by [imageio](https://github.com/imageio/imageio)
-        (`PNG`, `GIF`, etc.)
--   Supports writing metadata and imaging data for:
-    -   `OME-TIFF`
->>>>>>> a17af3ea
 -   Supports reading and writing to
     [fsspec](https://github.com/intake/filesystem_spec) supported file systems
     wherever possible:
@@ -36,11 +28,7 @@
     -   [s3fs](https://github.com/dask/s3fs) (i.e. `s3://my-bucket/my-file.png`)
     -   [gcsfs](https://github.com/dask/gcsfs) (i.e. `gcs://my-bucket/my-file.png`)
 
-<<<<<<< HEAD
-    See [Remote Image Reading](#remote-image-reading) for more details.
-=======
     See [Cloud IO Support](#cloud-io-support) for more details.
->>>>>>> a17af3ea
 
 ## Installation
 
@@ -160,43 +148,6 @@
 img.physical_pixel_size.Y  # returns the Y dimension pixel size as found in the metadata
 img.physical_pixel_size.X  # returns the X dimension pixel size as found in the metadata
 ```
-<<<<<<< HEAD
-
-### Xarray Coordinate Plane Attachment
-
-If `aicsimageio` finds coordinate information for the spatial-temporal dimensions of
-the image in metadata, you can use
-[xarray](http://xarray.pydata.org/en/stable/index.html) for indexing by coordinates.
-
-```python
-from aicsimageio import AICSImage
-
-# Get an AICSImage object
-img = AICSImage("my_file.ome.tiff")
-
-# Get the first ten seconds (not frames)
-first_ten_seconds = img.xarray_data[:10]  # returns an xarray.DataArray
-
-# Get the first ten major units (usually micrometers, not indices) in Z
-first_ten_mm_in_z = img.xarray_data[:, :, :10]
-
-# Get the first ten major units (usually micrometers, not indices) in Y
-first_ten_mm_in_y = img.xarray_data[:, :, :, :10]
-
-# Get the first ten major units (usually micrometers, not indices) in X
-first_ten_mm_in_x = img.xarray_data[:, :, :, :, :10]
-```
-
-See
-[xarray.DataArray documentation](http://xarray.pydata.org/en/stable/generated/xarray.DataArray.html#xarray.DataArray)
-for more details.
-
-**Note:** As a reminder, the `.data` and `.dask_data` attributes, and the
-`.get_image_data` and `.get_image_dask_data` functions only allow indexing
-by plane index. If you want to retrieve data by spatial-temporal coordinates you
-must use `xarray`.
-=======
->>>>>>> a17af3ea
 
 ### Xarray Coordinate Plane Attachment
 
@@ -282,7 +233,6 @@
 
 For finer grain customization of the metadata, scenes, or if you want to save an array
 as an OME-TIFF, the writer class can also be used to customize as needed.
-<<<<<<< HEAD
 
 ```python
 import numpy as np
@@ -298,23 +248,6 @@
 
 #### Other Writers
 
-=======
-
-```python
-import numpy as np
-from aicsimageio.writers import OmeTiffWriter
-
-image = np.random.rand(10, 3, 1024, 2048)
-OmeTiffWriter.save(image, "file.ome.tif", dim_order="ZCYX")
-```
-
-See
-[OmeTiffWriter documentation](./aicsimageio.writers.html#aicsimageio.writers.ome_tiff_writer.OmeTiffWriter.save)
-for more details.
-
-#### Other Writers
-
->>>>>>> a17af3ea
 In most cases, `AICSImage.save` is usually a good default but there are other image
 writers available. For more information, please refer to
 [our writers documentation](https://allencellmodeling.github.io/aicsimageio/aicsimageio.writers.html).
