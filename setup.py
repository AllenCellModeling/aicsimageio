#!/usr/bin/env python
# -*- coding: utf-8 -*-

"""The setup script."""

from setuptools import find_packages, setup
from setuptools.command.build_py import build_py
from pathlib import Path
from typing import Dict, List


class BuildPyCommand(build_py):
    """Check for existence of XSLT before building."""

    def run(self):
        xslt = (
            Path(__file__).parent
            / "aicsimageio/metadata/czi-to-ome-xslt/xslt/czi-to-ome.xsl"
        )
        if not xslt.is_file():
            raise FileNotFoundError("XSLT not found. Is the submodule checked out?")
        build_py.run(self)


with open("README.md") as readme_file:
    readme = readme_file.read()


# If you need to update a version pin for one of these supporting format libs,
# be sure to also check if you need to update these versions in the
# "READER_TO_INSTALL" lookup table from aicsimageio/formats.py.
format_libs: Dict[str, List[str]] = {
    "base-imageio": [
        "imageio[ffmpeg]>=2.11.0,<2.28.0",
        "Pillow>=9.3.0",
    ],
    "nd2": ["nd2[legacy]>=0.6.0"],
    "dv": ["mrc>=0.2.0"],
    "bfio": ["bfio==2.3.0", "tifffile<2022.4.22"],
    # "czi": [  # excluded for licensing reasons
    #     "fsspec>=2022.8.0",
    #     "aicspylibczi>=3.1.1",
    # ],
    # "bioformats": ["bioformats_jar"],  # excluded for licensing reasons
    # "lif": ["readlif>=0.6.4"],  # excluded for licensing reasons
}

all_formats: List[str] = []
for deps in format_libs.values():
    for dep in deps:
        all_formats.append(dep)

setup_requirements = [
    "pytest-runner>=5.2",
]

test_requirements = [
    "dask[array,distributed]>=2021.4.1,!=2022.5.1",
    "docutils>=0.10,<0.16",
    "psutil>=5.7.0",
    "pytest>=5.4.3",
    "pytest-cov>=2.9.0",
    "pytest-raises>=0.11",
    "quilt3",  # no pin to avoid pip cycling (boto is really hard to manage)
    "s3fs[boto3]>=2022.11.0",
    "tox==3.27.1",
]

dev_requirements = [
    *setup_requirements,
    *test_requirements,
    "asv>=0.4.2",
    "black>=22.3.0",
    "bump2version>=1.0.1",
    "coverage>=5.1",
    "flake8>=3.8.3",
    "flake8-debugger>=3.2.1",
    "gitchangelog>=3.0.4",
    "ipython>=7.15.0",
    "isort>=5.11.5",
    "m2r2>=0.2.7",
    "mypy>=0.800",
    "pytest-runner>=5.2",
    "Sphinx>=3.4.3",
    "sphinx_rtd_theme>=0.5.1",
    "twine>=3.1.1",
    "types-PyYAML>=6.0.12.9",
    "wheel>=0.34.2",
    # reader deps
    *all_formats,
    "bioformats_jar",  # to test bioformats
    "bfio>=2.3.0",
    "readlif>=0.6.4",  # to test lif
    "aicspylibczi>=3.1.1",  # to test czi
]

benchmark_requirements = [
    *dev_requirements,
    "dask-image>=0.6.0",
]

requirements = [
<<<<<<< HEAD
    "dask[array]>=2021.4.1",
    "fsspec>=2022.8.0",
=======
    "dask[array]>=2021.4.1,<=2023.5.0",
    # fssspec restricted due to glob issue tracked here, when fixed remove ceiling
    # https://github.com/fsspec/filesystem_spec/issues/1380
    "fsspec>=2022.8.0,<2023.9.0",
>>>>>>> 399c3583
    "imagecodecs>=2020.5.30",
    "lxml>=4.6,<5",
    "numpy>=1.21.0",
    "ome-types>=0.3.4",
    "ome-zarr>=0.6.1",
    "PyYAML>=6.0",
    "wrapt>=1.12",
    "resource-backed-dask-array>=0.1.0",
<<<<<<< HEAD
    "tifffile>=2021.8.30",
    "xarray>=0.16.1",
=======
    "tifffile>=2021.8.30,<2023.3.15",
    "xarray>=0.16.1,<2023.02.0",
>>>>>>> 399c3583
    "xmlschema",  # no pin because it's pulled in from OME types
    "zarr>=2.6,<2.16.0",
]

extra_requirements = {
    "setup": setup_requirements,
    "test": test_requirements,
    "dev": dev_requirements,
    "benchmark": benchmark_requirements,
    **format_libs,
    "all": all_formats,
}

setup(
    author="Eva Maxfield Brown, Allen Institute for Cell Science",
    author_email="evamaxfieldbrown@gmail.com, jamie.sherman@gmail.com, bowdenm@spu.edu",
    cmdclass={"build_py": BuildPyCommand},
    classifiers=[
        "Development Status :: 5 - Production/Stable",
        "Intended Audience :: Science/Research",
        "Intended Audience :: Developers",
        "Intended Audience :: Education",
        "License :: OSI Approved :: BSD License",
        "Natural Language :: English",
        "Programming Language :: Python :: 3.9",
        "Programming Language :: Python :: 3.10",
        "Programming Language :: Python :: 3.11",
    ],
    description=(
        "Image Reading, Metadata Conversion, and Image Writing for Microscopy Images "
        "in Pure Python"
    ),
    entry_points={},
    install_requires=requirements,
    license="BSD-3-Clause",
    long_description=readme,
    long_description_content_type="text/markdown",
    include_package_data=True,
    keywords="imageio, image reading, image writing, metadata, microscopy, allen cell",
    name="aicsimageio",
    packages=find_packages(
        exclude=[
            "tests",
            "*.tests",
            "*.tests.*",
            "benchmarks",
            "*.benchmarks",
            "*.benchmarks.*",
        ]
    ),
    python_requires=">=3.9",
    setup_requires=setup_requirements,
    test_suite="aicsimageio/tests",
    tests_require=test_requirements,
    extras_require=extra_requirements,
    url="https://github.com/AllenCellModeling/aicsimageio",
    # Do not edit this string manually, always use bumpversion
    # Details in CONTRIBUTING.md
    version="4.13.0",
    zip_safe=False,
)<|MERGE_RESOLUTION|>--- conflicted
+++ resolved
@@ -100,15 +100,8 @@
 ]
 
 requirements = [
-<<<<<<< HEAD
     "dask[array]>=2021.4.1",
     "fsspec>=2022.8.0",
-=======
-    "dask[array]>=2021.4.1,<=2023.5.0",
-    # fssspec restricted due to glob issue tracked here, when fixed remove ceiling
-    # https://github.com/fsspec/filesystem_spec/issues/1380
-    "fsspec>=2022.8.0,<2023.9.0",
->>>>>>> 399c3583
     "imagecodecs>=2020.5.30",
     "lxml>=4.6,<5",
     "numpy>=1.21.0",
@@ -117,13 +110,8 @@
     "PyYAML>=6.0",
     "wrapt>=1.12",
     "resource-backed-dask-array>=0.1.0",
-<<<<<<< HEAD
-    "tifffile>=2021.8.30",
+    "tifffile>=2021.8.30,<2023.3.15",
     "xarray>=0.16.1",
-=======
-    "tifffile>=2021.8.30,<2023.3.15",
-    "xarray>=0.16.1,<2023.02.0",
->>>>>>> 399c3583
     "xmlschema",  # no pin because it's pulled in from OME types
     "zarr>=2.6,<2.16.0",
 ]
