--- conflicted
+++ resolved
@@ -26,17 +26,10 @@
     readme = readme_file.read()
 
 format_libs: Dict[str, List[str]] = {
-<<<<<<< HEAD
-    "base-imageio": ["imageio[ffmpeg]~=2.9.0", "Pillow~=8.2.0,!=8.3.0"],
-    "lif": ["readlif~=0.6.1"],
-    "czi": ["aicspylibczi~=3.0.2"],
-    "bioformats": ["bioformats_jar", "wrapt>=1.12"],
-=======
     "base-imageio": ["imageio[ffmpeg]>=2.9.0,<3", "Pillow>=8.2.0,!=8.3.0,<9"],
     "lif": ["readlif>=0.6.1"],
     "czi": ["aicspylibczi>=3.0.2"],
-    "bioformats": ["bioformats_jar"],
->>>>>>> 14597ebb
+    "bioformats": ["bioformats_jar", "wrapt>=1.12"],
 }
 
 all_formats: List[str] = []
