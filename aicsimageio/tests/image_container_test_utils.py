#!/usr/bin/env python
# -*- coding: utf-8 -*-

<<<<<<< HEAD
from typing import ClassVar, List, Tuple, Type, Union
=======
from typing import List, Optional, Tuple, Type, Union
>>>>>>> 6fd277fd

import numpy as np
from distributed.protocol import deserialize, serialize
from fsspec.implementations.local import LocalFileSystem
from psutil import Process
from xarray.testing import assert_equal

from aicsimageio import AICSImage, types
from aicsimageio.readers.reader import Reader

###############################################################################


def check_local_file_not_open(image_container: Union[AICSImage, Reader]) -> None:
    if isinstance(image_container, AICSImage):
        image_container = image_container.reader

    # Check that there are no open file pointers
    if isinstance(image_container.fs, LocalFileSystem):
        proc = Process()
        assert str(image_container.path) not in [f.path for f in proc.open_files()]


def check_can_serialize_image_container(
    image_container: Union[AICSImage, Reader]
) -> None:
    # Dump and reconstruct
    reconstructed = deserialize(*serialize(image_container))

    # Assert primary attrs are equal
    if image_container._xarray_data is None:
        assert reconstructed._xarray_data is None
    else:
        assert_equal(image_container._xarray_data, reconstructed._xarray_data)

    if image_container._xarray_dask_data is None:
        assert reconstructed._xarray_dask_data is None
    else:
        assert_equal(image_container._xarray_dask_data, reconstructed._xarray_dask_data)


<<<<<<< HEAD
def run_image_container_checks(
    image_container: Union[AICSImage, Reader],
=======
def run_image_read_checks(
    ImageContainer: Type[Union[AICSImage, Reader]],
    uri: types.PathLike,
>>>>>>> 6fd277fd
    set_scene: str,
    expected_scenes: Tuple[str, ...],
    expected_current_scene: str,
    expected_shape: Tuple[int, ...],
    expected_dtype: np.dtype,
    expected_dims_order: str,
<<<<<<< HEAD
    expected_channel_names: List[str],
    expected_physical_pixel_sizes: Tuple[float],
    expected_metadata_type: Type,
=======
    expected_channel_names: Optional[List[str]],
    expected_physical_pixel_sizes: Tuple[float, float, float],
>>>>>>> 6fd277fd
) -> Union[AICSImage, Reader]:
    """
    A general suite of tests to run against image containers (Reader and AICSImage).
    """

    # Check serdes
    check_can_serialize_image_container(image_container)

    # Set scene
    image_container.set_scene(set_scene)

    # Check scene info
    assert image_container.scenes == expected_scenes
    assert image_container.current_scene == expected_current_scene

    # Check basics
    assert image_container.shape == expected_shape
    assert image_container.dtype == expected_dtype
    assert image_container.dims.order == expected_dims_order
    assert image_container.dims.shape == expected_shape
    assert image_container.channel_names == expected_channel_names
    assert image_container.physical_pixel_sizes == expected_physical_pixel_sizes
    assert isinstance(image_container.metadata, expected_metadata_type)

    # Read different chunks
    zyx_chunk_from_delayed = image_container.get_image_dask_data("ZYX").compute()
    cyx_chunk_from_delayed = image_container.get_image_dask_data("CYX").compute()

    # Check image still not fully in memory
    assert image_container._xarray_data is None

    # Read in mem then pull chunks
    zyx_chunk_from_mem = image_container.get_image_data("ZYX")
    cyz_chunk_from_mem = image_container.get_image_data("CYX")

    # Compare chunk reads
    np.testing.assert_array_equal(
        zyx_chunk_from_delayed,
        zyx_chunk_from_mem,
    )
    np.testing.assert_array_equal(
        cyx_chunk_from_delayed,
        cyz_chunk_from_mem,
    )

    # Check that the shape and dtype are expected after reading in full
    assert image_container.data.shape == expected_shape
    assert image_container.data.dtype == expected_dtype

    # Check serdes
    check_can_serialize_image_container(image_container)

    return image_container


def run_image_file_checks(
    ImageContainer: ClassVar[Union[AICSImage, Reader]],
    image: types.PathLike,
    set_scene: str,
    expected_scenes: Tuple[str],
    expected_current_scene: str,
    expected_shape: Tuple[int],
    expected_dtype: np.dtype,
    expected_dims_order: str,
    expected_channel_names: List[str],
    expected_physical_pixel_sizes: Tuple[float],
    expected_metadata_type: Type,
) -> Union[AICSImage, Reader]:
    # Init container
    image_container = ImageContainer(image)

    # Check for file pointers
    check_local_file_not_open(image_container)

    # Run array and metadata check operations
    run_image_container_checks(
        image_container=image_container,
        set_scene=set_scene,
        expected_scenes=expected_scenes,
        expected_current_scene=expected_current_scene,
        expected_shape=expected_shape,
        expected_dtype=expected_dtype,
        expected_dims_order=expected_dims_order,
        expected_channel_names=expected_channel_names,
        expected_physical_pixel_sizes=expected_physical_pixel_sizes,
        expected_metadata_type=expected_metadata_type,
    )

    # Check for file pointers
    check_local_file_not_open(image_container)

    return image_container


def run_multi_scene_image_read_checks(
<<<<<<< HEAD
    ImageContainer: ClassVar[Union[AICSImage, Reader]],
    image: types.PathLike,
=======
    ImageContainer: Type[Union[AICSImage, Reader]],
    uri: types.PathLike,
>>>>>>> 6fd277fd
    first_scene_id: str,
    first_scene_shape: Tuple[int, ...],
    first_scene_dtype: np.dtype,
    second_scene_id: str,
    second_scene_shape: Tuple[int, ...],
    second_scene_dtype: np.dtype,
) -> Union[AICSImage, Reader]:
    """
    A suite of tests to ensure that data is reset when switching scenes.
    """
    # Read file
    image_container = ImageContainer(image)

    check_local_file_not_open(image_container)
    check_can_serialize_image_container(image_container)

    # Set scene
    image_container.set_scene(first_scene_id)

    # Check basics
    assert image_container.shape == first_scene_shape
    assert image_container.dtype == first_scene_dtype

    # Check that the shape and dtype are expected after reading in full
    assert image_container.data.shape == first_scene_shape
    assert image_container.data.dtype == first_scene_dtype

    check_local_file_not_open(image_container)
    check_can_serialize_image_container(image_container)

    # Change scene
    image_container.set_scene(second_scene_id)

    # Check data was reset
    assert image_container._xarray_dask_data is None
    assert image_container._xarray_data is None
    assert image_container._dims is None

    # Check basics
    assert image_container.shape == second_scene_shape
    assert image_container.dtype == second_scene_dtype

    # Check that the shape and dtype are expected after reading in full
    assert image_container.data.shape == first_scene_shape
    assert image_container.data.dtype == first_scene_dtype

    check_local_file_not_open(image_container)
    check_can_serialize_image_container(image_container)

    return image_container<|MERGE_RESOLUTION|>--- conflicted
+++ resolved
@@ -1,11 +1,7 @@
 #!/usr/bin/env python
 # -*- coding: utf-8 -*-
 
-<<<<<<< HEAD
-from typing import ClassVar, List, Tuple, Type, Union
-=======
-from typing import List, Optional, Tuple, Type, Union
->>>>>>> 6fd277fd
+from typing import ClassVar, List, Optional, Tuple, Type, Union
 
 import numpy as np
 from distributed.protocol import deserialize, serialize
@@ -47,28 +43,17 @@
         assert_equal(image_container._xarray_dask_data, reconstructed._xarray_dask_data)
 
 
-<<<<<<< HEAD
 def run_image_container_checks(
     image_container: Union[AICSImage, Reader],
-=======
-def run_image_read_checks(
-    ImageContainer: Type[Union[AICSImage, Reader]],
-    uri: types.PathLike,
->>>>>>> 6fd277fd
     set_scene: str,
     expected_scenes: Tuple[str, ...],
     expected_current_scene: str,
     expected_shape: Tuple[int, ...],
     expected_dtype: np.dtype,
     expected_dims_order: str,
-<<<<<<< HEAD
-    expected_channel_names: List[str],
-    expected_physical_pixel_sizes: Tuple[float],
-    expected_metadata_type: Type,
-=======
     expected_channel_names: Optional[List[str]],
     expected_physical_pixel_sizes: Tuple[float, float, float],
->>>>>>> 6fd277fd
+    expected_metadata_type: Type,
 ) -> Union[AICSImage, Reader]:
     """
     A general suite of tests to run against image containers (Reader and AICSImage).
@@ -164,13 +149,8 @@
 
 
 def run_multi_scene_image_read_checks(
-<<<<<<< HEAD
     ImageContainer: ClassVar[Union[AICSImage, Reader]],
     image: types.PathLike,
-=======
-    ImageContainer: Type[Union[AICSImage, Reader]],
-    uri: types.PathLike,
->>>>>>> 6fd277fd
     first_scene_id: str,
     first_scene_shape: Tuple[int, ...],
     first_scene_dtype: np.dtype,
