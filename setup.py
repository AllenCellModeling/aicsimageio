--- conflicted
+++ resolved
@@ -26,18 +26,11 @@
     readme = readme_file.read()
 
 format_libs: Dict[str, List[str]] = {
-<<<<<<< HEAD
-    "base-imageio": ["imageio[ffmpeg]~=2.9.0", "Pillow~=8.2.0,!=8.3.0"],
-    "lif": ["readlif~=0.6.1"],
-    "czi": ["aicspylibczi~=3.0.2"],
+    "base-imageio": ["imageio[ffmpeg]>=2.9.0,<3", "Pillow>=8.2.0,!=8.3.0,<9"],
+    "bioformats": ["bioformats_jar"],
+    "czi": ["aicspylibczi>=3.0.2"],
+    "lif": ["readlif>=0.6.1"],
     "nd2": ["nd2"],
-    "bioformats": ["bioformats_jar"],
-=======
-    "base-imageio": ["imageio[ffmpeg]>=2.9.0,<3", "Pillow>=8.2.0,!=8.3.0,<9"],
-    "lif": ["readlif>=0.6.1"],
-    "czi": ["aicspylibczi>=3.0.2"],
-    "bioformats": ["bioformats_jar", "wrapt>=1.12"],
->>>>>>> afd24fba
 }
 
 all_formats: List[str] = []
@@ -97,6 +90,7 @@
     "numpy>=1.16,<2",
     "ome-types>=0.2",
     "tifffile>=2021.6.6",
+    "wrapt>=1.12",
     "xarray>=0.16.1",
     "xmlschema",  # no pin because it's pulled in from OME types
     "zarr>=2.6,<3",
