#!/usr/bin/env python
# -*- coding: utf-8 -*-

"""The setup script."""

from setuptools import find_packages, setup

with open("README.md") as readme_file:
    readme = readme_file.read()

requirements = [
<<<<<<< HEAD
    "aicspylibczi~=2.7.5",
    "dask[array]>=2021.1.0",
    "fsspec~=0.8.4",
    "imagecodecs>=2020.5.30",
    "imageio[ffmpeg]~=2.9.0",
    "numpy~=1.16",
    "ome-types~=0.2.3",
    "readlif~=0.3.1",
    "tifffile>=2021.1.14",
    "toolz~=0.11.0",
    "xarray~=0.16.1",
    "zarr~=2.6.1",
]

setup_requirements = [
    "pytest-runner>=5.2",
=======
    "aicspylibczi>=2.7.5,<3.0",
    "dask>=2.9.0",
    "distributed>=2.9.3",
    "numpy>=1.16",
    "imagecodecs>=2020.5.30",
    "imageio>=2.3.0",
    "readlif==0.3.1",
    "lxml>=4.4.2",
    "tifffile>=2020.9.22",
    "toolz>=0.10.0",
>>>>>>> 8be0bd3b
]

test_requirements = [
    "black>=19.10b0",
    "codecov>=2.1.4",
    "distributed~=2.9.0",
    "docutils>=0.10,<0.16",
    "flake8>=3.8.3",
    "flake8-debugger>=3.2.1",
    "psutil>=5.7.0",
    "pytest>=5.4.3",
    "pytest-cov>=2.9.0",
    "pytest-raises>=0.11",
    "s3fs~=0.5.1",
]

dev_requirements = [
    *setup_requirements,
    *test_requirements,
    "asv>=0.4.2",
    "bumpversion>=0.6.0",
    "coverage>=5.1",
    "gitchangelog>=3.0.4",
    "ipython>=7.15.0",
    "isort>=5.7.0",
    "m2r>=0.2.1",
    "pytest-runner>=5.2",
    "Sphinx>=2.0.0b1,<3",
    "sphinx_rtd_theme>=0.4.3",
    "tox>=3.15.2",
    "twine>=3.1.1",
    "wheel>=0.34.2",
]

extra_requirements = {
    "setup": setup_requirements,
    "test": test_requirements,
    "dev": dev_requirements,
    "all": [*requirements, *dev_requirements],
}

setup(
    author="Allen Institute for Cell Science",
    author_email=(
        "jmaxfieldbrown@gmail.com, jamies@alleninstitute.org, bowdenm@spu.edu"
    ),
    classifiers=[
        "Development Status :: 5 - Production/Stable",
        "Intended Audience :: Science/Research",
        "Intended Audience :: Developers",
        "Intended Audience :: Education",
        "License :: OSI Approved :: BSD License",
        "Natural Language :: English",
        "Programming Language :: Python :: 3.7",
        "Programming Language :: Python :: 3.8",
        "Programming Language :: Python :: 3.9",
    ],
    description=(
        "Image Reading, Metadata Conversion, and Image Writing for Microscopy Images "
        "in Pure Python"
    ),
    entry_points={},
    install_requires=requirements,
    license="BSD-3-Clause",
    long_description=readme,
    long_description_content_type="text/markdown",
    include_package_data=True,
    keywords="imageio, image reading, image writing, metadata, microscopy, allen cell",
    name="aicsimageio",
    packages=find_packages(exclude=["tests", "*.tests", "*.tests.*"]),
    python_requires=">=3.7",
    setup_requires=setup_requirements,
    test_suite="aicsimageio/tests",
    tests_require=test_requirements,
    extras_require=extra_requirements,
    url="https://github.com/AllenCellModeling/aicsimageio",
    # Do not edit this string manually, always use bumpversion
    # Details in CONTRIBUTING.md
<<<<<<< HEAD
    version="3.3.0",
=======
    version="3.3.5",
>>>>>>> 8be0bd3b
    zip_safe=False,
)<|MERGE_RESOLUTION|>--- conflicted
+++ resolved
@@ -9,7 +9,6 @@
     readme = readme_file.read()
 
 requirements = [
-<<<<<<< HEAD
     "aicspylibczi~=2.7.5",
     "dask[array]>=2021.1.0",
     "fsspec~=0.8.4",
@@ -26,18 +25,6 @@
 
 setup_requirements = [
     "pytest-runner>=5.2",
-=======
-    "aicspylibczi>=2.7.5,<3.0",
-    "dask>=2.9.0",
-    "distributed>=2.9.3",
-    "numpy>=1.16",
-    "imagecodecs>=2020.5.30",
-    "imageio>=2.3.0",
-    "readlif==0.3.1",
-    "lxml>=4.4.2",
-    "tifffile>=2020.9.22",
-    "toolz>=0.10.0",
->>>>>>> 8be0bd3b
 ]
 
 test_requirements = [
@@ -116,10 +103,6 @@
     url="https://github.com/AllenCellModeling/aicsimageio",
     # Do not edit this string manually, always use bumpversion
     # Details in CONTRIBUTING.md
-<<<<<<< HEAD
-    version="3.3.0",
-=======
     version="3.3.5",
->>>>>>> 8be0bd3b
     zip_safe=False,
 )