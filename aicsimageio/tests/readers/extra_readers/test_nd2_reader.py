#!/usr/bin/env python
# -*- coding: utf-8 -*-

from typing import Any, List, Tuple, Union

import numpy as np
import pytest
from ome_types import OME

from aicsimageio import AICSImage, dimensions, exceptions
from aicsimageio.readers.nd2_reader import ND2Reader
from aicsimageio.tests.image_container_test_utils import run_image_file_checks

from ...conftest import LOCAL, get_resource_full_path, host

nd2 = pytest.importorskip("nd2")

# nd2 0.4.3 and above improves detection of position names
if tuple(int(x) for x in nd2.__version__.split(".")) >= (0, 4, 3):
    pos_names = ("point name 1", "point name 2", "point name 3", "point name 4")
else:
    pos_names = ("XYPos:0", "XYPos:1", "XYPos:2", "XYPos:3")


@host
@pytest.mark.parametrize(
    "filename, "
    "set_scene, "
    "expected_scenes, "
    "expected_shape, "
    "expected_dtype, "
    "expected_dims_order, "
    "expected_channel_names, "
    "expected_physical_pixel_sizes",
    [
        pytest.param(
            "example.txt",
            None,
            None,
            None,
            None,
            None,
            None,
            None,
            marks=pytest.mark.xfail(raises=exceptions.UnsupportedFileFormatError),
        ),
        pytest.param(
            "ND2_aryeh_but3_cont200-1.nd2",
            "XYPos:0",
            ("XYPos:0", "XYPos:1", "XYPos:2", "XYPos:3", "XYPos:4"),
            (1, 2, 1040, 1392),
            np.uint16,
            "TCYX",
            ["20phase", "20xDiO"],
            (1, 50, 50),
        ),
        (
            "ND2_jonas_header_test2.nd2",
            "XYPos:0",
            ("XYPos:0",),
            (1, 4, 5, 520, 696),
            np.uint16,
            "CTZYX",
            ["Jonas_DIC"],
            (0.5, 0.12863494437945, 0.12863494437945),
        ),
        (
            "ND2_maxime_BF007.nd2",
            "XYPos:0",
            ("XYPos:0",),
            (1, 156, 164),
            np.uint16,
            "CYX",
            ["405/488/561/633nm"],
            (1.0, 0.158389678930686, 0.158389678930686),
        ),
        (
            "ND2_dims_p4z5t3c2y32x32.nd2",
            pos_names[0],
            pos_names,
            (3, 5, 2, 32, 32),
            np.uint16,
            "TZCYX",
            ["Widefield Green", "Widefield Red"],
            (1.0, 0.652452890023035, 0.652452890023035),
        ),
        (
            "ND2_dims_c2y32x32.nd2",
            "XYPos:0",
            ("XYPos:0",),
            (2, 32, 32),
            np.uint16,
            "CYX",
            ["Widefield Green", "Widefield Red"],
            (1.0, 0.652452890023035, 0.652452890023035),
        ),
        (
            "ND2_dims_p1z5t3c2y32x32.nd2",
            "XYPos:0",
            ("XYPos:0",),
            (3, 5, 2, 32, 32),
            np.uint16,
            "TZCYX",
            ["Widefield Green", "Widefield Red"],
            (1.0, 0.652452890023035, 0.652452890023035),
        ),
        (
            "ND2_dims_p2z5t3-2c4y32x32.nd2",
            pos_names[1],
            pos_names[:2],
            (5, 5, 4, 32, 32),
            np.uint16,
            "TZCYX",
            ["Widefield Green", "Widefield Red", "Widefield Far-Red", "Brightfield"],
            (1.0, 0.652452890023035, 0.652452890023035),
        ),
        (
            "ND2_dims_t3c2y32x32.nd2",
            "XYPos:0",
            ("XYPos:0",),
            (3, 2, 32, 32),
            np.uint16,
            "TCYX",
            ["Widefield Green", "Widefield Red"],
            (1.0, 0.652452890023035, 0.652452890023035),
        ),
        (
            "ND2_dims_rgb_t3p2c2z3x64y64.nd2",
            "XYPos:1",
            ("XYPos:0", "XYPos:1"),
            (3, 3, 2, 32, 32, 3),
            np.uint8,
            "TZCYXS",
            ["Brightfield", "Brightfield"],
            (0.01, 0.34285714285714286, 0.34285714285714286),
        ),
        (
            "ND2_dims_rgb.nd2",
            "XYPos:0",
            ("XYPos:0",),
            (1, 64, 64, 3),
            np.uint8,
            "CYXS",
            ["Brightfield"],
            (1.0, 0.34285714285714286, 0.34285714285714286),
        ),
    ],
)
def test_nd2_reader(
    filename: str,
    host: str,
    set_scene: str,
    expected_scenes: Tuple[str, ...],
    expected_shape: Tuple[int, ...],
    expected_dtype: np.dtype,
    expected_dims_order: str,
    expected_channel_names: List[str],
    expected_physical_pixel_sizes: Tuple[float, float, float],
) -> None:
    # Construct full filepath
    uri = get_resource_full_path(filename, host)

    # Run checks
    run_image_file_checks(
        ImageContainer=ND2Reader,
        image=uri,
        set_scene=set_scene,
        expected_scenes=expected_scenes,
        expected_current_scene=set_scene,
        expected_shape=expected_shape,
        expected_dtype=expected_dtype,
        expected_dims_order=expected_dims_order,
        expected_channel_names=expected_channel_names,
        expected_physical_pixel_sizes=expected_physical_pixel_sizes,
        expected_metadata_type=dict,
    )


@pytest.mark.parametrize(
    "filename, "
    "set_scene, "
    "expected_scenes, "
    "expected_shape, "
    "expected_dtype, "
    "expected_dims_order, "
    "expected_channel_names, "
    "expected_physical_pixel_sizes, "
    "expected_metadata_type",
    [
        (
            "ND2_jonas_header_test2.nd2",
            "XYPos:0",
            ("XYPos:0",),
            (4, 1, 5, 520, 696),
            np.uint16,
            dimensions.DEFAULT_DIMENSION_ORDER,
            ["Jonas_DIC"],
            (0.5, 0.12863494437945, 0.12863494437945),
            dict,
        ),
    ],
)
def test_aicsimage(
    filename: str,
    set_scene: str,
    expected_scenes: Tuple[str, ...],
    expected_shape: Tuple[int, ...],
    expected_dtype: np.dtype,
    expected_dims_order: str,
    expected_channel_names: List[str],
    expected_physical_pixel_sizes: Tuple[float, float, float],
    expected_metadata_type: Union[type, Tuple[Union[type, Tuple[Any, ...]], ...]],
) -> None:
    # Construct full filepath
    uri = get_resource_full_path(filename, LOCAL)

    # Run checks
    run_image_file_checks(
        ImageContainer=AICSImage,
        image=uri,
        set_scene=set_scene,
        expected_scenes=expected_scenes,
        expected_current_scene=set_scene,
        expected_shape=expected_shape,
        expected_dtype=expected_dtype,
        expected_dims_order=expected_dims_order,
        expected_channel_names=expected_channel_names,
        expected_physical_pixel_sizes=expected_physical_pixel_sizes,
        expected_metadata_type=expected_metadata_type,
    )

<<<<<<< HEAD
@pytest.mark.parametrize(
    "filename",
    [
        "ND2_jonas_header_test2.nd2",
        "ND2_maxime_BF007.nd2",
        "ND2_dims_p4z5t3c2y32x32.nd2",
    ],
)
def test_ome_metadata(filename: str) -> None:
    # Get full filepath
    uri = get_resource_full_path(filename, LOCAL)

    # Init image
    img = AICSImage(uri)

    # Test the transform
    assert isinstance(img.ome_metadata, OME)
=======

def test_frame_metadata() -> None:
    filename = "ND2_dims_rgb_t3p2c2z3x64y64.nd2"
    uri = get_resource_full_path(filename, LOCAL)
    rdr = ND2Reader(uri)
    rdr.set_scene(0)
    assert isinstance(
        rdr.xarray_data.attrs["unprocessed"]["frame"], nd2.structures.FrameMetadata
    )
>>>>>>> 7e537c8e
<|MERGE_RESOLUTION|>--- conflicted
+++ resolved
@@ -229,7 +229,7 @@
         expected_metadata_type=expected_metadata_type,
     )
 
-<<<<<<< HEAD
+
 @pytest.mark.parametrize(
     "filename",
     [
@@ -247,7 +247,7 @@
 
     # Test the transform
     assert isinstance(img.ome_metadata, OME)
-=======
+
 
 def test_frame_metadata() -> None:
     filename = "ND2_dims_rgb_t3p2c2z3x64y64.nd2"
@@ -257,4 +257,3 @@
     assert isinstance(
         rdr.xarray_data.attrs["unprocessed"]["frame"], nd2.structures.FrameMetadata
     )
->>>>>>> 7e537c8e
