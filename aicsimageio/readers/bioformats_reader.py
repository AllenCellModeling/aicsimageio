--- conflicted
+++ resolved
@@ -3,12 +3,8 @@
 from __future__ import annotations
 
 import os
-<<<<<<< HEAD
 import warnings
-from functools import lru_cache
-=======
 from functools import cached_property, lru_cache
->>>>>>> 9e6e8398
 from pathlib import Path
 from threading import Lock
 from typing import TYPE_CHECKING, Any, Dict, NamedTuple, Optional, Tuple, Union
