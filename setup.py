--- conflicted
+++ resolved
@@ -27,11 +27,8 @@
 
 format_libs: Dict[str, List[str]] = {
     "base-imageio": ["imageio[ffmpeg]>=2.9.0,<3", "Pillow>=8.2.0,!=8.3.0,<9"],
-<<<<<<< HEAD
     "bioformats": ["bioformats_jar"],
-=======
     "lif": ["readlif>=0.6.4"],
->>>>>>> 2bd5e38d
     "czi": ["aicspylibczi>=3.0.2"],
     "lif": ["readlif>=0.6.1"],
     "nd2": ["nd2"],
