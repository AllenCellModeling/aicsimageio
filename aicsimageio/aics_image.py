--- conflicted
+++ resolved
@@ -334,21 +334,7 @@
 
         See `aicsimageio.transforms.reshape_data` for more details.
         """
-<<<<<<< HEAD
-        pass
-=======
-        # If no out orientation, simply return current data as dask array
-        if out_orientation is None:
-            return self.data
-
-        # Transform and return
-        return transforms.reshape_data(
-            data=self.data,
-            given_dims=self.dims,
-            return_dims=out_orientation,
-            **kwargs,
-        )
->>>>>>> 5eef5385
+        pass
 
     @property
     def metadata(self) -> Any:
