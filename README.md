# AICSImageIO

[![Build Status](https://github.com/AllenCellModeling/aicsimageio/workflows/Build%20Master/badge.svg)](https://github.com/AllenCellModeling/aicsimageio/actions)
[![Documentation](https://github.com/AllenCellModeling/aicsimageio/workflows/Documentation/badge.svg)](https://allencellmodeling.github.io/aicsimageio)
[![Code Coverage](https://codecov.io/gh/AllenCellModeling/aicsimageio/branch/master/graph/badge.svg)](https://codecov.io/gh/AllenCellModeling/aicsimageio)

Image Reading, Metadata Conversion, and Image Writing for Microscopy Images in Pure
Python

---

## Features

- Supports reading metadata and imaging data for:
  - `CZI`
  - `OME-TIFF`
  - `TIFF`
  - `LIF`
  - Any additional format supported by [imageio](https://github.com/imageio/imageio)
- Supports writing metadata and imaging data for:
  - `OME-TIFF`
- Supports reading from and writing to any
  [fsspec](https://github.com/intake/filesystem_spec) supported file system:
  _ Local paths (i.e. `my-file.png`)
  _ HTTP URLs (i.e. `https://my-domain.com/my-file.png`)
  _ [s3fs](https://github.com/dask/s3fs) (i.e. `s3://my-bucket/my-file.png`)
  _ [gcsfs](https://github.com/dask/gcsfs) (i.e. `gcs://my-bucket/my-file.png`) \* See the [list of known implementations](https://filesystem-spec.readthedocs.io/en/latest/?badge=latest#implementations).

## Installation

**Stable Release:** `pip install aicsimageio`<br>
**Development Head:** `pip install git+https://github.com/AllenCellModeling/aicsimageio.git`

## Documentation

For full package documentation please visit
[allencellmodeling.github.io/aicsimageio](https://allencellmodeling.github.io/aicsimageio/index.html).

## Quickstart

### Full Image Reading

```python
from aicsimageio import AICSImage, imread

# Get an AICSImage object
img = AICSImage("my_file.tiff")  # selects the first scene found
img.data  # returns 5D TCZYX numpy array
img.xarray_data  # returns 5D TCZYX xarray data array backed by numpy
img.dims  # returns a Dimensions object
img.dims.order  # returns string "TCZYX"
img.dims.X  # returns size of X dimension
img.shape  # returns tuple of dimension sizes in TCZYX order
img.get_image_data("CZYX", T=0)  # returns 4D CZYX numpy array

# Get the id of the current operating scene
img.current_scene

# Get a list valid scene ids
img.scenes

# Change scene
img.set_scene(1)

# Same operations on a different scene
img.data  # returns 5D TCZYX numpy array
img.xarray_data  # returns 5D TCZYX xarray data array backed by numpy
img.dims  # returns a Dimensions object
img.dims.order  # returns string "TCZYX"
img.dims.X  # returns size of X dimension
img.shape  # returns tuple of dimension sizes in TCZYX order
img.get_image_data("CZYX", T=0)  # returns 4D CZYX numpy array

# Get 5D TCZYX numpy array
data = imread("my_file.tiff")  # optionally provide a scene id, default first
```

### Delayed Image Reading

```python
from aicsimageio import AICSImage, imread_dask

# Get an AICSImage object
img = AICSImage("my_file.tiff")  # selects the first scene found
img.dask_data  # returns 5D TCZYX dask array
img.xarray_dask_data  # returns 5D TCZYX xarray data array backed by dask array
img.dims  # returns a Dimensions object
img.dims.order  # returns string "TCZYX"
img.dims.X  # returns size of X dimension
img.shape  # returns tuple of dimension sizes in TCZYX order
img.get_image_dask_data("CZYX", T=0)  # returns 4D CZYX dask array

# Get the id of the current operating scene
img.current_scene

# Get a list valid scene ids
img.scenes

# Change scene
img.set_scene(1)

# Same operations on a different scene
img.dask_data  # returns 5D TCZYX dask array
img.xarray_dask_data  # returns 5D TCZYX xarray data array backed by dask array
img.dims  # returns a Dimensions object
img.dims.order  # returns string "TCZYX"
img.dims.X  # returns size of X dimension
img.shape  # returns tuple of dimension sizes in TCZYX order
img.get_image_dask_data("CZYX", T=0)  # returns 4D CZYX dask array

# Read a specified portion of dask array
lazy_t0 = img.get_image_dask_data("CZYX", T=0)  # returns 4D CZYX dask array
t0 = lazy_t0.compute()  # returns 4D CZYX numpy array

# Get a 5D TCZYX dask array
lazy_data = imread_dask("my_file.tiff")  # optionally provide a scene id, default first
lazy_t0 = lazy_data[0, :]
t0 = lazy_t0.compute()
```

### Remote Image Reading

```python
from aicsimageio import AICSImage

# Get an AICSImage object
img = AICSImage("http://my-website.com/my_file.tiff")
img = AICSImage("s3://my-bucket/my_file.tiff")
img = AICSImage("gcs://my-bucket/my_file.tiff")

# All other normal operations work just fine
```

### Metadata Reading

```python
from aicsimageio import AICSImage

# Get an AICSImage object
img = AICSImage("my_file.tiff")  # selects the first scene found
img.metadata  # returns the metadata object for this image type
img.channel_names  # returns a list of string channel names found in the metadata
img.physical_pixel_size.Z  # returns the Z dimension pixel size as found in the metadata
img.physical_pixel_size.Y  # returns the Y dimension pixel size as found in the metadata
img.physical_pixel_size.X  # returns the X dimension pixel size as found in the metadata
```

#### Quickstart Notes

In short, if the word "dask" appears in the function or property name, the function
utilizes delayed reading. If not, the requested image will be loaded immediately and
the internal implementation may result in loading the entire image even if only a small
chunk was requested. Currently, `AICSImage.data`, `AICSImage.xarray_data`, and
`AICSImage.get_image_data` load and cache the entire image in memory before performing
their operation. `AICSImage.dask_data`, `AICSImage.xarray_dask_data`, and
`AICSImage.get_image_dask_data` do not load any image data until the user calls
`compute` on the `dask.Array` object and only the requested chunk will be loaded into
memory instead of the entire image.

## Performance Considerations

- **The quickest read operation will always be `.data` on a local file.** All other
  operations come with _some_ minor overhead. We try to minimize this overhead wherever
  possible.
- **If your image fits in memory:** use `AICSImage.data`, `AICSImage.get_image_data`,
  or `Reader` equivalents.
- **If your image is too large to fit in memory:** use `AICSImage.dask_data`,
  `AICSImage.get_image_dask_data`, or `Reader` equivalents.
- **If your image does not support native chunk reading:** it may not be best to read
  chunks from a remote source. While possible, the format of the image matters a lot for
  chunked read performance.

## Benchmarks

AICSImageIO is benchmarked using [asv](https://asv.readthedocs.io/en/stable/).
You can find the benchmark results for every commit to `master` starting at the 4.0
release on our
[benchmarks page](https://AllenCellModeling.github.io/aicsimageio/_benchmarks/index.html).

## Napari Interactive Viewer

[napari](https://github.com/Napari/napari) is a fast, interactive, multi-dimensional
image viewer for python and it is pretty useful for imaging data that this package
tends to interact with.

We have also released
[napari-aicsimageio](https://github.com/AllenCellModeling/napari-aicsimageio), a plugin
that allows use of all the functionality described in this library, but in the `napari`
default viewer itself.

## Notes
<<<<<<< HEAD

- Each file format may use a different metadata parser as it is dependent on the
  format's reader class implementation.
- The `AICSImage` object will only pull the `Scene`, `Time`, `Channel`, `Z`, `Y`, `X`
  dimensions from the reader. If your file has dimensions outside of those, use the base
  `Reader` classes.

## Development

See [CONTRIBUTING.md](CONTRIBUTING.md) for information related to developing the code.
=======
* Image `data` and `dask_data` are always returned as six dimensional in dimension
order `STCZYX` or `Scene`, `Time`, `Channel`, `Z`, `Y`, and `X`.
* Each file format may use a different metadata parser it is dependent on the reader's
implementation.
* The `AICSImage` object will only pull the `Scene`, `Time`, `Channel`, `Z`, `Y`, `X`
dimensions from the reader. If your file has dimensions outside of those, use the base
reader classes `CziReader`, `OmeTiffReader`, `TiffReader`, or `DefaultReader`.

## Development
See our
[developer resources](https://allencellmodeling.github.io/aicsimageio/developer_resources)
for information related to developing the code.
>>>>>>> a0e59c11

_Free software: BSD-3-Clause_<|MERGE_RESOLUTION|>--- conflicted
+++ resolved
@@ -189,7 +189,6 @@
 default viewer itself.
 
 ## Notes
-<<<<<<< HEAD
 
 - Each file format may use a different metadata parser as it is dependent on the
   format's reader class implementation.
@@ -199,20 +198,8 @@
 
 ## Development
 
-See [CONTRIBUTING.md](CONTRIBUTING.md) for information related to developing the code.
-=======
-* Image `data` and `dask_data` are always returned as six dimensional in dimension
-order `STCZYX` or `Scene`, `Time`, `Channel`, `Z`, `Y`, and `X`.
-* Each file format may use a different metadata parser it is dependent on the reader's
-implementation.
-* The `AICSImage` object will only pull the `Scene`, `Time`, `Channel`, `Z`, `Y`, `X`
-dimensions from the reader. If your file has dimensions outside of those, use the base
-reader classes `CziReader`, `OmeTiffReader`, `TiffReader`, or `DefaultReader`.
-
-## Development
 See our
 [developer resources](https://allencellmodeling.github.io/aicsimageio/developer_resources)
 for information related to developing the code.
->>>>>>> a0e59c11
 
 _Free software: BSD-3-Clause_