#!/usr/bin/env python
# -*- coding: utf-8 -*-

from typing import List, Tuple
from urllib.error import HTTPError

import numpy as np
import pytest
<<<<<<< HEAD
=======
from ome_types import OME
>>>>>>> ccf399bf

from aicsimageio import dimensions, exceptions
from aicsimageio.readers import OmeTiffReader

from ..conftest import LOCAL, get_resource_full_path, host
from ..image_container_test_utils import (
    run_image_file_checks,
    run_multi_scene_image_read_checks,
)


@host
@pytest.mark.parametrize(
    "filename, "
    "set_scene, "
    "expected_scenes, "
    "expected_shape, "
    "expected_dtype, "
    "expected_dims_order, "
    "expected_channel_names, "
    "expected_physical_pixel_sizes",
    [
        (
            "s_1_t_1_c_1_z_1.ome.tiff",
            "Image:0",
            ("Image:0",),
            (1, 1, 1, 325, 475),
            np.uint16,
            dimensions.DEFAULT_DIMENSION_ORDER,
            ["Bright"],
            (1.0, 1.0833333333333333, 1.0833333333333333),
        ),
        (
            "s_1_t_1_c_10_z_1.ome.tiff",
            "Image:0",
            ("Image:0",),
            (1, 10, 1, 1736, 1776),
            np.uint16,
            dimensions.DEFAULT_DIMENSION_ORDER,
            [f"C:{i}" for i in range(10)],  # This is the actual metadata
            (1.0, 1.0, 1.0),
        ),
        (
            # This is actually an OME-TIFF file
            # Shows we don't just work off of extensions
            # But the content of the file
            "s_1_t_1_c_2_z_1_RGB.tiff",
            "Image:0",
            ("Image:0",),
            (1, 2, 1, 32, 32, 3),
            np.uint8,
            dimensions.DEFAULT_DIMENSION_ORDER_WITH_SAMPLES,
            ["Channel:0:0", "Channel:0:1"],
            (1.0, 1.0, 1.0),
        ),
        (
            "s_3_t_1_c_3_z_5.ome.tiff",
            "Image:0",
            ("Image:0", "Image:1", "Image:2"),
            (1, 3, 5, 325, 475),
            np.uint16,
            dimensions.DEFAULT_DIMENSION_ORDER,
            ["EGFP", "TaRFP", "Bright"],
            (1.0, 1.0833333333333333, 1.0833333333333333),
        ),
        (
            "s_3_t_1_c_3_z_5.ome.tiff",
            "Image:1",
            ("Image:0", "Image:1", "Image:2"),
            (1, 3, 5, 325, 475),
            np.uint16,
            dimensions.DEFAULT_DIMENSION_ORDER,
            ["EGFP", "TaRFP", "Bright"],
            (1.0, 1.0833333333333333, 1.0833333333333333),
        ),
        (
            "s_3_t_1_c_3_z_5.ome.tiff",
            "Image:2",
            ("Image:0", "Image:1", "Image:2"),
            (1, 3, 5, 325, 475),
            np.uint16,
            dimensions.DEFAULT_DIMENSION_ORDER,
            ["EGFP", "TaRFP", "Bright"],
            (1.0, 1.0833333333333333, 1.0833333333333333),
        ),
        pytest.param(
            "example.txt",
            None,
            None,
            None,
            None,
            None,
            None,
            None,
            marks=pytest.mark.raises(exception=exceptions.UnsupportedFileFormatError),
        ),
        pytest.param(
            "s_1_t_1_c_2_z_1.lif",
            None,
            None,
            None,
            None,
            None,
            None,
            None,
            marks=pytest.mark.raises(exception=exceptions.UnsupportedFileFormatError),
        ),
        pytest.param(
            "s_1_t_1_c_1_z_1.ome.tiff",
            "Image:1",
            None,
            None,
            None,
            None,
            None,
            None,
            marks=pytest.mark.raises(exception=IndexError),
        ),
        pytest.param(
            "s_3_t_1_c_3_z_5.ome.tiff",
            "Image:3",
            None,
            None,
            None,
            None,
            None,
            None,
            marks=pytest.mark.raises(exception=IndexError),
        ),
    ],
)
def test_ome_tiff_reader(
    filename: str,
    host: str,
    set_scene: str,
    expected_scenes: Tuple[str, ...],
    expected_shape: Tuple[int, ...],
    expected_dtype: np.dtype,
    expected_dims_order: str,
    expected_channel_names: List[str],
    expected_physical_pixel_sizes: Tuple[float, float, float],
) -> None:
    # Construct full filepath
    uri = get_resource_full_path(filename, host)

    # Run checks
    run_image_file_checks(
        ImageContainer=OmeTiffReader,
        image=uri,
        set_scene=set_scene,
        expected_scenes=expected_scenes,
        expected_current_scene=set_scene,
        expected_shape=expected_shape,
        expected_dtype=expected_dtype,
        expected_dims_order=expected_dims_order,
        expected_channel_names=expected_channel_names,
        expected_physical_pixel_sizes=expected_physical_pixel_sizes,
        expected_metadata_type=OME,
    )


@pytest.mark.parametrize(
    "filename, "
    "set_scene, "
    "expected_scenes, "
    "expected_shape, "
    "expected_dtype, "
    "expected_dims_order, "
    "expected_channel_names, "
    "expected_physical_pixel_sizes",
    [
        (
            "pre-variance-cfe.ome.tiff",
            "Image:0",
            ("Image:0",),
            (1, 9, 65, 600, 900),
            np.uint16,
            dimensions.DEFAULT_DIMENSION_ORDER,
            [
                "Bright_2",
                "EGFP",
                "CMDRP",
                "H3342",
                "SEG_STRUCT",
                "SEG_Memb",
                "SEG_DNA",
                "CON_Memb",
                "CON_DNA",
            ],
            (0.29, 0.10833333333333334, 0.10833333333333334),
        ),
        (
            "variance-cfe.ome.tiff",
            "Image:0",
            ("Image:0",),
            (1, 9, 65, 600, 900),
            np.uint16,
            dimensions.DEFAULT_DIMENSION_ORDER,
            [
                "CMDRP",
                "EGFP",
                "H3342",
                "Bright_2",
                "SEG_STRUCT",
                "SEG_Memb",
                "SEG_DNA",
                "CON_Memb",
                "CON_DNA",
            ],
            (0.29, 0.10833333333333332, 0.10833333333333332),
        ),
        (
            "actk.ome.tiff",
            "Image:0",
            ("Image:0",),
            (1, 6, 65, 233, 345),
            np.float64,
            dimensions.DEFAULT_DIMENSION_ORDER,
            [
                "nucleus_segmentation",
                "membrane_segmentation",
                "dna",
                "membrane",
                "structure",
                "brightfield",
            ],
            (0.29, 0.29, 0.29),
        ),
    ],
)
def test_ome_tiff_reader_large_files(
    filename: str,
    set_scene: str,
    expected_scenes: Tuple[str, ...],
    expected_shape: Tuple[int, ...],
    expected_dtype: np.dtype,
    expected_dims_order: str,
    expected_channel_names: List[str],
    expected_physical_pixel_sizes: Tuple[float, float, float],
) -> None:
    # Construct full filepath
    uri = get_resource_full_path(filename, LOCAL)

    # Run checks
    run_image_file_checks(
        ImageContainer=OmeTiffReader,
        image=uri,
        set_scene=set_scene,
        expected_scenes=expected_scenes,
        expected_current_scene=set_scene,
        expected_shape=expected_shape,
        expected_dtype=expected_dtype,
        expected_dims_order=expected_dims_order,
        expected_channel_names=expected_channel_names,
        expected_physical_pixel_sizes=expected_physical_pixel_sizes,
        expected_metadata_type=OME,
    )


@host
@pytest.mark.parametrize(
    "filename, "
    "first_scene_id, "
    "first_scene_shape, "
    "second_scene_id, "
    "second_scene_shape",
    [
        (
            "s_3_t_1_c_3_z_5.ome.tiff",
            "Image:0",
            (1, 3, 5, 325, 475),
            "Image:1",
            (1, 3, 5, 325, 475),
        ),
        (
            "s_3_t_1_c_3_z_5.ome.tiff",
            "Image:1",
            (1, 3, 5, 325, 475),
            "Image:2",
            (1, 3, 5, 325, 475),
        ),
    ],
)
def test_multi_scene_ome_tiff_reader(
    filename: str,
    host: str,
    first_scene_id: str,
    first_scene_shape: Tuple[int, ...],
    second_scene_id: str,
    second_scene_shape: Tuple[int, ...],
) -> None:
    # Construct full filepath
    uri = get_resource_full_path(filename, host)

    # Run checks
    run_multi_scene_image_read_checks(
        ImageContainer=OmeTiffReader,
        image=uri,
        first_scene_id=first_scene_id,
        first_scene_shape=first_scene_shape,
        first_scene_dtype=np.dtype(np.uint16),
        second_scene_id=second_scene_id,
        second_scene_shape=second_scene_shape,
        second_scene_dtype=np.dtype(np.uint16),
    )


@pytest.mark.parametrize(
    "filename, "
    "set_scene, "
    "expected_scenes, "
    "expected_shape, "
    "expected_dtype, "
    "expected_dims_order, "
    "expected_channel_names, "
    "expected_physical_pixel_sizes",
    [
        # TODO:
        # Select a different level besides level 0
        # TiffReader / OmeTiffReader defaults to reading level 0
        (
            "variable_scene_shape_first_scene_pyramid.ome.tiff",
            "Image:0",
            ("Image:0", "Image:1"),
            (1, 3, 1, 6184, 7712),
            np.uint16,
            dimensions.DEFAULT_DIMENSION_ORDER,
            ["EGFP", "mCher", "PGC"],
            (1.0, 0.9082107048835328, 0.9082107048835328),
        ),
        (
            "variable_scene_shape_first_scene_pyramid.ome.tiff",
            "Image:1",
            ("Image:0", "Image:1"),
            (1, 1, 1, 2030, 422),
            np.uint8,
            dimensions.DEFAULT_DIMENSION_ORDER,
            ["Channel:1:0"],
            (1.0, 0.9082107048835328, 0.9082107048835328),
        ),
    ],
)
def test_multi_resolution_ome_tiff_reader(
    filename: str,
    set_scene: str,
    expected_scenes: Tuple[str, ...],
    expected_shape: Tuple[int, ...],
    expected_dtype: np.dtype,
    expected_dims_order: str,
    expected_channel_names: List[str],
    expected_physical_pixel_sizes: Tuple[float, float, float],
) -> None:
    # Construct full filepath
    uri = get_resource_full_path(filename, LOCAL)

    # Run checks
    run_image_file_checks(
        ImageContainer=OmeTiffReader,
        image=uri,
        set_scene=set_scene,
        expected_scenes=expected_scenes,
        expected_current_scene=set_scene,
        expected_shape=expected_shape,
        expected_dtype=expected_dtype,
        expected_dims_order=expected_dims_order,
        expected_channel_names=expected_channel_names,
        expected_physical_pixel_sizes=expected_physical_pixel_sizes,
        expected_metadata_type=OME,
    )


@host
@pytest.mark.parametrize(
    "filename",
    [
        # Pipline 4 is valid, :tada:
        "pipeline-4.ome.tiff",
        # Some of our test files are valid, :tada:
        "s_1_t_1_c_1_z_1.ome.tiff",
        "s_3_t_1_c_3_z_5.ome.tiff",
        # A lot of our files aren't valid, :upside-down-smiley:
        # These files have invalid schema / layout
        pytest.param(
            "3d-cell-viewer.ome.tiff",
            marks=pytest.mark.raises(exception=exceptions.UnsupportedFileFormatError),
        ),
        pytest.param(
            "pre-variance-cfe.ome.tiff",
            marks=pytest.mark.raises(exception=exceptions.UnsupportedFileFormatError),
        ),
        pytest.param(
            "variance-cfe.ome.tiff",
            marks=pytest.mark.raises(exception=exceptions.UnsupportedFileFormatError),
        ),
        pytest.param(
            "actk.ome.tiff",
            marks=pytest.mark.raises(exception=exceptions.UnsupportedFileFormatError),
        ),
        # This file has a namespace that doesn't exist
        pytest.param(
            "s_1_t_1_c_10_z_1.ome.tiff", marks=pytest.mark.raises(exception=HTTPError)
        ),
    ],
)
def test_known_errors_without_cleaning(filename: str, host: str) -> None:
    # Construct full filepath
    uri = get_resource_full_path(filename, host)

    OmeTiffReader(uri, clean_metadata=False)


<<<<<<< HEAD
def test_micromanager_ome_tiff_main_file():
=======
def test_micromanager_ome_tiff_main_file() -> None:
>>>>>>> ccf399bf
    # Construct full filepath
    uri = get_resource_full_path(
        "image_stack_tpzc_50tp_2p_5z_3c_512k_1_MMStack_2-Pos000_000.ome.tif",
        LOCAL,
    )

    # MicroManager will split up multi-scene image sets into multiple files
    # tifffile will then read in all of the scenes at once when it detects
    # the file is a micromanager file set
    # resulting in this single file truly only containing the binary for a
    # single scene but containing the metadata for all files in the set
    # and, while this file only contains the binary for itself, tifffile will
    # read the image data for the linked files

    # Run image read checks on the first scene
    # (this files binary data)
<<<<<<< HEAD
    run_image_read_checks(
        ImageContainer=OmeTiffReader,
        uri=uri,
=======
    run_image_file_checks(
        ImageContainer=OmeTiffReader,
        image=uri,
>>>>>>> ccf399bf
        set_scene="Image:0",
        expected_scenes=("Image:0", "Image:1"),
        expected_current_scene="Image:0",
        expected_shape=(50, 3, 5, 256, 256),
<<<<<<< HEAD
        expected_dtype=np.uint16,
        expected_dims_order=dimensions.DEFAULT_DIMENSION_ORDER,
        expected_channel_names=["Cy5", "DAPI", "FITC"],
        expected_physical_pixel_sizes=(1.75, 2.0, 2.0),
=======
        expected_dtype=np.dtype(np.uint16),
        expected_dims_order=dimensions.DEFAULT_DIMENSION_ORDER,
        expected_channel_names=["Cy5", "DAPI", "FITC"],
        expected_physical_pixel_sizes=(1.75, 2.0, 2.0),
        expected_metadata_type=OME,
>>>>>>> ccf399bf
    )

    # TODO:
    # The user shouldn't do this because it can raise a "Seek on closed file" error
    # Long term solution is something like:
    # https://github.com/AllenCellModeling/aicsimageio/issues/196
    # or more generally "support many file OME-TIFFs"
    #
    # Run image read checks on the second scene
    # (a different files binary data)
    # (image_stack_tpzc_50tp_2p_5z_3c_512k_1_MMStack_2-Pos001_000.ome.tif)
    # run_image_read_checks(
    #     ImageContainer=OmeTiffReader,
    #     uri=uri,
    #     set_scene="Image:1",
    #     expected_scenes=("Image:0", "Image:1"),
    #     expected_current_scene="Image:1",
    #     expected_shape=(50, 3, 5, 256, 256),
    #     expected_dtype=np.uint16,
    #     expected_dims_order=dimensions.DEFAULT_DIMENSION_ORDER,
    #     expected_channel_names=["Cy5", "DAPI", "FITC"],
    #     expected_physical_pixel_sizes=(1.75, 2.0, 2.0),
    # )<|MERGE_RESOLUTION|>--- conflicted
+++ resolved
@@ -6,10 +6,7 @@
 
 import numpy as np
 import pytest
-<<<<<<< HEAD
-=======
 from ome_types import OME
->>>>>>> ccf399bf
 
 from aicsimageio import dimensions, exceptions
 from aicsimageio.readers import OmeTiffReader
@@ -421,11 +418,7 @@
     OmeTiffReader(uri, clean_metadata=False)
 
 
-<<<<<<< HEAD
-def test_micromanager_ome_tiff_main_file():
-=======
 def test_micromanager_ome_tiff_main_file() -> None:
->>>>>>> ccf399bf
     # Construct full filepath
     uri = get_resource_full_path(
         "image_stack_tpzc_50tp_2p_5z_3c_512k_1_MMStack_2-Pos000_000.ome.tif",
@@ -442,31 +435,18 @@
 
     # Run image read checks on the first scene
     # (this files binary data)
-<<<<<<< HEAD
-    run_image_read_checks(
-        ImageContainer=OmeTiffReader,
-        uri=uri,
-=======
     run_image_file_checks(
         ImageContainer=OmeTiffReader,
         image=uri,
->>>>>>> ccf399bf
         set_scene="Image:0",
         expected_scenes=("Image:0", "Image:1"),
         expected_current_scene="Image:0",
         expected_shape=(50, 3, 5, 256, 256),
-<<<<<<< HEAD
-        expected_dtype=np.uint16,
-        expected_dims_order=dimensions.DEFAULT_DIMENSION_ORDER,
-        expected_channel_names=["Cy5", "DAPI", "FITC"],
-        expected_physical_pixel_sizes=(1.75, 2.0, 2.0),
-=======
         expected_dtype=np.dtype(np.uint16),
         expected_dims_order=dimensions.DEFAULT_DIMENSION_ORDER,
         expected_channel_names=["Cy5", "DAPI", "FITC"],
         expected_physical_pixel_sizes=(1.75, 2.0, 2.0),
         expected_metadata_type=OME,
->>>>>>> ccf399bf
     )
 
     # TODO:
