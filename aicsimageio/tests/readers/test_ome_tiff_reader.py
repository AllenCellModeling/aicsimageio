#!/usr/bin/env python
# -*- coding: utf-8 -*-

from urllib.error import HTTPError

import numpy as np
import pytest
<<<<<<< HEAD

from aicsimageio import dimensions, exceptions
from aicsimageio.readers import OmeTiffReader
=======
from xmlschema.validators import (
    XMLSchemaChildrenValidationError,
    XMLSchemaValidationError,
)
>>>>>>> 011b6f59

from aicsimageio import dimensions, exceptions
from aicsimageio.readers import OmeTiffReader

from ..conftest import LOCAL, get_resource_full_path, host
from ..image_container_test_utils import (
    run_image_read_checks,
    run_multi_scene_image_read_checks,
)


@host
@pytest.mark.parametrize(
    "filename, "
    "set_scene, "
    "expected_scenes, "
    "expected_shape, "
    "expected_dtype, "
    "expected_dims_order, "
    "expected_channel_names, "
    "expected_physical_pixel_sizes",
    [
        (
            "s_1_t_1_c_1_z_1.ome.tiff",
            "Image:0",
            ("Image:0",),
            (1, 1, 1, 325, 475),
            np.uint16,
            dimensions.DEFAULT_DIMENSION_ORDER,
            ["Bright"],
            (1.0, 1.0833333333333333, 1.0833333333333333),
        ),
        (
            "s_1_t_1_c_10_z_1.ome.tiff",
            "Image:0",
            ("Image:0",),
            (1, 10, 1, 1736, 1776),
            np.uint16,
            dimensions.DEFAULT_DIMENSION_ORDER,
            [f"C:{i}" for i in range(10)],  # This is the actual metadata
            (1.0, 1.0, 1.0),
        ),
        (
            # This is actually an OME-TIFF file
            # Shows we don't just work off of extensions
            # But the content of the file
            "s_1_t_1_c_2_z_1_RGB.tiff",
            "Image:0",
            ("Image:0",),
            (1, 2, 1, 32, 32, 3),
            np.uint8,
            dimensions.DEFAULT_DIMENSIONS_ORDER_WITH_SAMPLES,
            ["Channel:0:0", "Channel:0:1"],
            (1.0, 1.0, 1.0),
        ),
        (
            "s_3_t_1_c_3_z_5.ome.tiff",
            "Image:0",
            ("Image:0", "Image:1", "Image:2"),
            (1, 3, 5, 325, 475),
            np.uint16,
            dimensions.DEFAULT_DIMENSION_ORDER,
            ["EGFP", "TaRFP", "Bright"],
            (1.0, 1.0833333333333333, 1.0833333333333333),
        ),
        (
            "s_3_t_1_c_3_z_5.ome.tiff",
            "Image:1",
            ("Image:0", "Image:1", "Image:2"),
            (1, 3, 5, 325, 475),
            np.uint16,
            dimensions.DEFAULT_DIMENSION_ORDER,
            ["EGFP", "TaRFP", "Bright"],
            (1.0, 1.0833333333333333, 1.0833333333333333),
        ),
        (
            "s_3_t_1_c_3_z_5.ome.tiff",
            "Image:2",
            ("Image:0", "Image:1", "Image:2"),
            (1, 3, 5, 325, 475),
            np.uint16,
            dimensions.DEFAULT_DIMENSION_ORDER,
            ["EGFP", "TaRFP", "Bright"],
            (1.0, 1.0833333333333333, 1.0833333333333333),
        ),
        pytest.param(
            "example.txt",
            None,
            None,
            None,
            None,
            None,
            None,
            None,
            marks=pytest.mark.raises(exception=exceptions.UnsupportedFileFormatError),
        ),
        pytest.param(
            "s_1_t_1_c_2_z_1.lif",
            None,
            None,
            None,
            None,
            None,
            None,
            None,
            marks=pytest.mark.raises(exception=exceptions.UnsupportedFileFormatError),
        ),
        pytest.param(
            "s_1_t_1_c_1_z_1.ome.tiff",
            "Image:1",
            None,
            None,
            None,
            None,
            None,
            None,
            marks=pytest.mark.raises(exception=IndexError),
        ),
        pytest.param(
            "s_3_t_1_c_3_z_5.ome.tiff",
            "Image:3",
            None,
            None,
            None,
            None,
            None,
            None,
            marks=pytest.mark.raises(exception=IndexError),
        ),
    ],
)
def test_ome_tiff_reader(
    filename,
    host,
    set_scene,
    expected_scenes,
    expected_shape,
    expected_dtype,
    expected_dims_order,
    expected_channel_names,
    expected_physical_pixel_sizes,
):
    # Construct full filepath
    uri = get_resource_full_path(filename, host)

    # Run checks
    run_image_read_checks(
        ImageContainer=OmeTiffReader,
        uri=uri,
        set_scene=set_scene,
        expected_scenes=expected_scenes,
        expected_current_scene=set_scene,
        expected_shape=expected_shape,
        expected_dtype=expected_dtype,
        expected_dims_order=expected_dims_order,
        expected_channel_names=expected_channel_names,
        expected_physical_pixel_sizes=expected_physical_pixel_sizes,
    )


@pytest.mark.parametrize(
    "filename, "
    "set_scene, "
    "expected_scenes, "
    "expected_shape, "
    "expected_dtype, "
    "expected_dims_order, "
    "expected_channel_names, "
    "expected_physical_pixel_sizes",
    [
        (
            "pre-variance-cfe.ome.tiff",
            "Image:0",
            ("Image:0",),
            (1, 9, 65, 600, 900),
            np.uint16,
            dimensions.DEFAULT_DIMENSION_ORDER,
            [
                "Bright_2",
                "EGFP",
                "CMDRP",
                "H3342",
                "SEG_STRUCT",
                "SEG_Memb",
                "SEG_DNA",
                "CON_Memb",
                "CON_DNA",
            ],
            (0.29, 0.10833333333333334, 0.10833333333333334),
        ),
        (
            "variance-cfe.ome.tiff",
            "Image:0",
            ("Image:0",),
            (1, 9, 65, 600, 900),
            np.uint16,
            dimensions.DEFAULT_DIMENSION_ORDER,
            [
                "CMDRP",
                "EGFP",
                "H3342",
                "Bright_2",
                "SEG_STRUCT",
                "SEG_Memb",
                "SEG_DNA",
                "CON_Memb",
                "CON_DNA",
            ],
            (0.29, 0.10833333333333332, 0.10833333333333332),
        ),
        (
            "actk.ome.tiff",
            "Image:0",
            ("Image:0",),
            (1, 6, 65, 233, 345),
            np.float64,
            dimensions.DEFAULT_DIMENSION_ORDER,
            [
                "nucleus_segmentation",
                "membrane_segmentation",
                "dna",
                "membrane",
                "structure",
                "brightfield",
            ],
            (0.29, 0.29, 0.29),
        ),
    ],
)
def test_ome_tiff_reader_large_files(
    filename,
    set_scene,
    expected_scenes,
    expected_shape,
    expected_dtype,
    expected_dims_order,
    expected_channel_names,
    expected_physical_pixel_sizes,
):
    # Construct full filepath
    uri = get_resource_full_path(filename, LOCAL)

    # Run checks
    run_image_read_checks(
        ImageContainer=OmeTiffReader,
        uri=uri,
        set_scene=set_scene,
        expected_scenes=expected_scenes,
        expected_current_scene=set_scene,
        expected_shape=expected_shape,
        expected_dtype=expected_dtype,
        expected_dims_order=expected_dims_order,
        expected_channel_names=expected_channel_names,
        expected_physical_pixel_sizes=expected_physical_pixel_sizes,
    )


@host
@pytest.mark.parametrize(
    "filename, "
    "first_scene_id, "
    "first_scene_shape, "
    "second_scene_id, "
    "second_scene_shape",
    [
        (
            "s_3_t_1_c_3_z_5.ome.tiff",
            "Image:0",
            (1, 3, 5, 325, 475),
            "Image:1",
            (1, 3, 5, 325, 475),
        ),
        (
            "s_3_t_1_c_3_z_5.ome.tiff",
            "Image:1",
            (1, 3, 5, 325, 475),
            "Image:2",
            (1, 3, 5, 325, 475),
        ),
    ],
)
def test_multi_scene_ome_tiff_reader(
    filename,
    host,
    first_scene_id,
    first_scene_shape,
    second_scene_id,
    second_scene_shape,
):
    # Construct full filepath
    uri = get_resource_full_path(filename, host)

    # Run checks
    run_multi_scene_image_read_checks(
        ImageContainer=OmeTiffReader,
        uri=uri,
        first_scene_id=first_scene_id,
        first_scene_shape=first_scene_shape,
        first_scene_dtype=np.uint16,
        second_scene_id=second_scene_id,
        second_scene_shape=second_scene_shape,
        second_scene_dtype=np.uint16,
    )


@pytest.mark.parametrize(
    "filename, "
    "set_scene, "
    "expected_scenes, "
    "expected_shape, "
    "expected_dtype, "
    "expected_dims_order, "
    "expected_channel_names, "
    "expected_physical_pixel_sizes",
    [
        # TODO:
        # Select a different level besides level 0
        # TiffReader / OmeTiffReader defaults to reading level 0
        (
            "variable_scene_shape_first_scene_pyramid.ome.tiff",
            "Image:0",
            ("Image:0", "Image:1"),
            (1, 3, 1, 6184, 7712),
            np.uint16,
            dimensions.DEFAULT_DIMENSION_ORDER,
            ["EGFP", "mCher", "PGC"],
            (1.0, 0.9082107048835328, 0.9082107048835328),
        ),
        (
            "variable_scene_shape_first_scene_pyramid.ome.tiff",
            "Image:1",
            ("Image:0", "Image:1"),
            (1, 1, 1, 2030, 422),
            np.uint8,
            dimensions.DEFAULT_DIMENSION_ORDER,
            ["Channel:1:0"],
            (1.0, 0.9082107048835328, 0.9082107048835328),
        ),
    ],
)
def test_multi_resolution_ome_tiff_reader(
    filename,
    set_scene,
    expected_scenes,
    expected_shape,
    expected_dtype,
    expected_dims_order,
    expected_channel_names,
    expected_physical_pixel_sizes,
):
    # Construct full filepath
    uri = get_resource_full_path(filename, LOCAL)

    # Run checks
    run_image_read_checks(
        ImageContainer=OmeTiffReader,
        uri=uri,
        set_scene=set_scene,
        expected_scenes=expected_scenes,
        expected_current_scene=set_scene,
        expected_shape=expected_shape,
        expected_dtype=expected_dtype,
        expected_dims_order=expected_dims_order,
        expected_channel_names=expected_channel_names,
        expected_physical_pixel_sizes=expected_physical_pixel_sizes,
    )


@host
@pytest.mark.parametrize(
    "filename",
    [
        # Pipline 4 is valid, :tada:
        "pipeline-4.ome.tiff",
        # Some of our test files are valid, :tada:
        "s_1_t_1_c_1_z_1.ome.tiff",
        "s_3_t_1_c_3_z_5.ome.tiff",
        # A lot of our files aren't valid, :upside-down-smiley:
        # These files have invalid schema / layout
        pytest.param(
            "3d-cell-viewer.ome.tiff",
            marks=pytest.mark.raises(exception=exceptions.UnsupportedFileFormatError),
        ),
        pytest.param(
            "pre-variance-cfe.ome.tiff",
            marks=pytest.mark.raises(exception=exceptions.UnsupportedFileFormatError),
        ),
        pytest.param(
            "variance-cfe.ome.tiff",
            marks=pytest.mark.raises(exception=exceptions.UnsupportedFileFormatError),
        ),
        pytest.param(
            "actk.ome.tiff",
            marks=pytest.mark.raises(exception=exceptions.UnsupportedFileFormatError),
        ),
        # This file has a namespace that doesn't exist
        pytest.param(
            "s_1_t_1_c_10_z_1.ome.tiff", marks=pytest.mark.raises(exception=HTTPError)
        ),
    ],
)
def test_known_errors_without_cleaning(filename, host):
    # Construct full filepath
    uri = get_resource_full_path(filename, host)

    OmeTiffReader(uri, clean_metadata=False)


def test_micromanager_ome_tiff_main_file():
    # Construct full filepath
    uri = get_resource_full_path(
        "image_stack_tpzc_50tp_2p_5z_3c_512k_1_MMStack_2-Pos000_000.ome.tif",
        LOCAL,
    )

    # MicroManager will split up multi-scene image sets into multiple files
    # tifffile will then read in all of the scenes at once when it detects
    # the file is a micromanager file set
    # resulting in this single file truly only containing the binary for a
    # single scene but containing the metadata for all files in the set
    # and, while this file only contains the binary for itself, tifffile will
    # read the image data for the linked files

    # Run image read checks on the first scene
    # (this files binary data)
    run_image_read_checks(
        ImageContainer=OmeTiffReader,
        uri=uri,
        set_scene="Image:0",
        expected_scenes=("Image:0", "Image:1"),
        expected_current_scene="Image:0",
        expected_shape=(50, 3, 5, 256, 256),
        expected_dtype=np.uint16,
        expected_dims_order=dimensions.DEFAULT_DIMENSION_ORDER,
        expected_channel_names=["Cy5", "DAPI", "FITC"],
        expected_physical_pixel_sizes=(1.75, 2.0, 2.0),
    )

    # Run image read checks on the second scene
    # (a different files binary data)
    # (image_stack_tpzc_50tp_2p_5z_3c_512k_1_MMStack_2-Pos001_000.ome.tif)
    run_image_read_checks(
        ImageContainer=OmeTiffReader,
        uri=uri,
        set_scene="Image:1",
        expected_scenes=("Image:0", "Image:1"),
        expected_current_scene="Image:1",
        expected_shape=(50, 3, 5, 256, 256),
        expected_dtype=np.uint16,
        expected_dims_order=dimensions.DEFAULT_DIMENSION_ORDER,
        expected_channel_names=["Cy5", "DAPI", "FITC"],
        expected_physical_pixel_sizes=(1.75, 2.0, 2.0),
    )<|MERGE_RESOLUTION|>--- conflicted
+++ resolved
@@ -5,16 +5,6 @@
 
 import numpy as np
 import pytest
-<<<<<<< HEAD
-
-from aicsimageio import dimensions, exceptions
-from aicsimageio.readers import OmeTiffReader
-=======
-from xmlschema.validators import (
-    XMLSchemaChildrenValidationError,
-    XMLSchemaValidationError,
-)
->>>>>>> 011b6f59
 
 from aicsimageio import dimensions, exceptions
 from aicsimageio.readers import OmeTiffReader
