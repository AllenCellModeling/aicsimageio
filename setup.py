--- conflicted
+++ resolved
@@ -104,13 +104,8 @@
     "fsspec>=2022.8.0",
     "imagecodecs>=2020.5.30",
     "lxml>=4.6,<5",
-<<<<<<< HEAD
     "numpy>=1.16,<2",
     "ome-types>=0.3.4",
-=======
-    "numpy>=1.16,<=1.24.0",
-    "ome-types>=0.3.3,<0.4.0",
->>>>>>> 2e88f681
     "ome-zarr>=0.6.1",
     "PyYAML>=6.0",
     "wrapt>=1.12",
