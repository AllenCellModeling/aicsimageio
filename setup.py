#!/usr/bin/env python
# -*- coding: utf-8 -*-

"""The setup script."""

from setuptools import find_packages, setup

with open("README.md") as readme_file:
    readme = readme_file.read()

requirements = [
<<<<<<< HEAD
    "aicspylibczi>=2.5.0",
    "dask[array]>=2.9.0",
    "fsspec>=0.8.4",
=======
    "aicspylibczi>=2.6.0",
    "dask>=2.9.0",
    "fsspec>=0.8.3",
>>>>>>> 3bb9d69f
    "numpy>=1.16",
    "imagecodecs>=2020.5.30",
    "imageio[ffmpeg]>=2.9.0",
    "readlif>=0.2.1",
<<<<<<< HEAD
    "lxml>=4.4.2",
    "tifffile>=2019.7.26.2",
    "xarray>=0.16.0",
=======
    "lxml>=4.5.2",
    "tifffile>=2020.9.22",
    "toolz>=0.10.1",
    "xarray>=0.16.1",
>>>>>>> 3bb9d69f
]

setup_requirements = [
    "pytest-runner>=5.2",
]

test_requirements = [
    "black>=19.10b0",
    "codecov>=2.1.4",
    "docutils>=0.10,<0.16",
    "flake8>=3.8.3",
    "flake8-debugger>=3.2.1",
    "psutil>=5.7.0",
    "pytest>=5.4.3",
    "pytest-cov>=2.9.0",
    "pytest-raises>=0.11",
    "quilt3>=3.1.12",  # downloading test resources locally
    "s3fs>=0.5.1",  # remote reading
]

dev_requirements = [
    *setup_requirements,
    *test_requirements,
    "bumpversion>=0.6.0",
    "coverage>=5.1",
    "gitchangelog>=3.0.4",
    "ipython>=7.15.0",
    "m2r>=0.2.1",
    "pytest-runner>=5.2",
    "Sphinx>=2.0.0b1,<3",
    "sphinx_rtd_theme>=0.4.3",
    "tox>=3.15.2",
    "twine>=3.1.1",
    "wheel>=0.34.2",
]

benchmark_requirements = [
    "altair",
    "altair_saver",
    "czifile==2019.7.2",
    "dask_jobqueue==0.7.0",
    "distributed>=2.9.3",
    "imageio==2.8.0",
    "quilt3>=3.1.12",
    "tifffile==2020.2.16",
    "tqdm",
]

extra_requirements = {
    "setup": setup_requirements,
    "test": test_requirements,
    "dev": dev_requirements,
    "benchmark": benchmark_requirements,
    "all": [*requirements, *dev_requirements],
}

setup(
    author="Allen Institute for Cell Science",
    author_email=(
        "jmaxfieldbrown@gmail.com, " "jamies@alleninstitute.org, " "bowdenm@spu.edu"
    ),
    classifiers=[
        "Development Status :: 5 - Production/Stable",
        "Intended Audience :: Science/Research",
        "Intended Audience :: Developers",
        "Intended Audience :: Education",
        "License :: OSI Approved :: BSD License",
        "Natural Language :: English",
        "Programming Language :: Python :: 3.7",
        "Programming Language :: Python :: 3.8",
    ],
    description=(
        "Image Reading, Metadata Conversion, and Image Writing for Microscopy Images "
        "in Pure Python"
    ),
    entry_points={},
    install_requires=requirements,
    license="BSD-3-Clause",
    long_description=readme,
    long_description_content_type="text/markdown",
    include_package_data=True,
    keywords="imageio, image reading, image writing, metadata, aicsimageio, allen cell",
    name="aicsimageio",
    packages=find_packages(exclude=["tests", "*.tests", "*.tests.*"]),
    python_requires=">=3.7",
    setup_requires=setup_requirements,
    test_suite="aicsimageio/tests",
    tests_require=test_requirements,
    extras_require=extra_requirements,
    url="https://github.com/AllenCellModeling/aicsimageio",
    # Do not edit this string manually, always use bumpversion
    # Details in CONTRIBUTING.md
    version="3.3.1",
    zip_safe=False,
)<|MERGE_RESOLUTION|>--- conflicted
+++ resolved
@@ -9,29 +9,17 @@
     readme = readme_file.read()
 
 requirements = [
-<<<<<<< HEAD
     "aicspylibczi>=2.5.0",
     "dask[array]>=2.9.0",
     "fsspec>=0.8.4",
-=======
-    "aicspylibczi>=2.6.0",
-    "dask>=2.9.0",
-    "fsspec>=0.8.3",
->>>>>>> 3bb9d69f
     "numpy>=1.16",
-    "imagecodecs>=2020.5.30",
-    "imageio[ffmpeg]>=2.9.0",
+    "imagecodecs>=2020.2.18",
+    "imageio[ffmpeg]>=2.3.0",
     "readlif>=0.2.1",
-<<<<<<< HEAD
     "lxml>=4.4.2",
     "tifffile>=2019.7.26.2",
-    "xarray>=0.16.0",
-=======
-    "lxml>=4.5.2",
-    "tifffile>=2020.9.22",
-    "toolz>=0.10.1",
-    "xarray>=0.16.1",
->>>>>>> 3bb9d69f
+    "toolz>=0.10.0",
+    "xarray>=0.16"
 ]
 
 setup_requirements = [
@@ -48,8 +36,8 @@
     "pytest>=5.4.3",
     "pytest-cov>=2.9.0",
     "pytest-raises>=0.11",
-    "quilt3>=3.1.12",  # downloading test resources locally
-    "s3fs>=0.5.1",  # remote reading
+    "quilt3>=3.1",
+    "s3fs"
 ]
 
 dev_requirements = [
@@ -73,7 +61,6 @@
     "altair_saver",
     "czifile==2019.7.2",
     "dask_jobqueue==0.7.0",
-    "distributed>=2.9.3",
     "imageio==2.8.0",
     "quilt3>=3.1.12",
     "tifffile==2020.2.16",
@@ -91,7 +78,9 @@
 setup(
     author="Allen Institute for Cell Science",
     author_email=(
-        "jmaxfieldbrown@gmail.com, " "jamies@alleninstitute.org, " "bowdenm@spu.edu"
+        "jmaxfieldbrown@gmail.com, "
+        "jamies@alleninstitute.org, "
+        "bowdenm@spu.edu"
     ),
     classifiers=[
         "Development Status :: 5 - Production/Stable",
@@ -113,7 +102,7 @@
     long_description=readme,
     long_description_content_type="text/markdown",
     include_package_data=True,
-    keywords="imageio, image reading, image writing, metadata, aicsimageio, allen cell",
+    keywords="imageio, image reading, image writing, metadata, microscopy, allen cell",
     name="aicsimageio",
     packages=find_packages(exclude=["tests", "*.tests", "*.tests.*"]),
     python_requires=">=3.7",
@@ -124,6 +113,6 @@
     url="https://github.com/AllenCellModeling/aicsimageio",
     # Do not edit this string manually, always use bumpversion
     # Details in CONTRIBUTING.md
-    version="3.3.1",
+    version="3.3.0",
     zip_safe=False,
 )