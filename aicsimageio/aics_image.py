--- conflicted
+++ resolved
@@ -60,13 +60,9 @@
 
         raise exceptions.UnsupportedFileFormatError("AICSImage", path)
 
-<<<<<<< HEAD
-    def __init__(self, image: types.ImageLike, **kwargs):
-=======
     def __init__(
         self, image: types.ImageLike, known_dims: Optional[str] = None, **kwargs: Any
     ):
->>>>>>> 6fd277fd
         """
         AICSImage takes microscopy image data types (files or arrays) of varying
         dimensions ("ZYX", "TCZYX", "CYX") and reads them as consistent 5D "TCZYX"
