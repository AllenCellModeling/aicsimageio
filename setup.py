--- conflicted
+++ resolved
@@ -104,13 +104,8 @@
     "fsspec>=2022.8.0",
     "imagecodecs>=2020.5.30",
     "lxml>=4.6,<5",
-<<<<<<< HEAD
     "numpy>=1.21.0",
-    "ome-types>=0.3.3,<0.4.0",
-=======
-    "numpy>=1.16,<=1.24.0",
     "ome-types>=0.3.4",
->>>>>>> 04a92f73
     "ome-zarr>=0.6.1",
     "PyYAML>=6.0",
     "wrapt>=1.12",
@@ -175,10 +170,6 @@
     url="https://github.com/AllenCellModeling/aicsimageio",
     # Do not edit this string manually, always use bumpversion
     # Details in CONTRIBUTING.md
-<<<<<<< HEAD
-    version="4.12.0",
-=======
     version="4.12.1",
->>>>>>> 04a92f73
     zip_safe=False,
 )