# AICSImageIO

[![Build Status](https://github.com/AllenCellModeling/aicsimageio/workflows/Build%20Main/badge.svg)](https://github.com/AllenCellModeling/aicsimageio/actions)
[![Documentation](https://github.com/AllenCellModeling/aicsimageio/workflows/Documentation/badge.svg)](https://AllenCellModeling.github.io/aicsimageio/)
[![Code Coverage](https://codecov.io/gh/AllenCellModeling/aicsimageio/branch/main/graph/badge.svg)](https://app.codecov.io/gh/AllenCellModeling/aicsimageio/branch/main)
[![DOI](https://zenodo.org/badge/DOI/10.5281/zenodo.4906608.svg)](https://doi.org/10.5281/zenodo.4906608)

Image Reading, Metadata Conversion, and Image Writing for Microscopy Images in Pure Python

---

## Features

-   Supports reading metadata and imaging data for:
    -   `OME-TIFF`
    -   `TIFF`
    -   `CZI` -- (`pip install aicsimageio[czi]`)
<<<<<<< HEAD
    -   `LIF` -- (`pip install aicsimageio[lif]`)
    -   `DV` -- (`pip install aicsimageio[dv]`)
=======
    -   `LIF` -- (`pip install readlif>=0.6.4`)
>>>>>>> 00c1e09f
    -   `PNG`, `GIF`, [etc.](https://github.com/imageio/imageio) -- (`pip install aicsimageio[base-imageio]`)
    -   Files supported by [Bio-Formats](https://docs.openmicroscopy.org/bio-formats/latest/supported-formats.html) -- (`pip install aicsimageio bioformats_jar`)
-   Supports writing metadata and imaging data for:
    -   `OME-TIFF`
    -   `PNG`, `GIF`, [etc.](https://github.com/imageio/imageio) -- (`pip install aicsimageio[base-imageio]`)
-   Supports reading and writing to
    [fsspec](https://github.com/intake/filesystem_spec) supported file systems
    wherever possible:

    -   Local paths (i.e. `my-file.png`)
    -   HTTP URLs (i.e. `https://my-domain.com/my-file.png`)
    -   [s3fs](https://github.com/dask/s3fs) (i.e. `s3://my-bucket/my-file.png`)
    -   [gcsfs](https://github.com/dask/gcsfs) (i.e. `gcs://my-bucket/my-file.png`)

    See [Cloud IO Support](#cloud-io-support) for more details.

## Installation

**Stable Release:** `pip install aicsimageio`<br>
**Development Head:** `pip install git+https://github.com/AllenCellModeling/aicsimageio.git`

AICSImageIO is supported on Windows, Mac, and Ubuntu.
For other platforms, you will likely need to build from source.

#### Extra Format Installation

TIFF and OME-TIFF reading and writing is always available after
installing `aicsimageio`, but extra supported formats can be
optionally installed using `[...]` syntax.

-   For a single additional supported format (e.g. CZI): `pip install aicsimageio[czi]`
-   For a single additional supported format (e.g. CZI), development head: `pip install "aicsimageio[czi] @ git+https://github.com/AllenCellModeling/aicsimageio.git"`
-   For a single additional supported format (e.g. CZI), specific tag (e.g. `v4.0.0.dev6`): `pip install "aicsimageio[czi] @ git+https://github.com/AllenCellModeling/aicsimageio.git@v4.0.0.dev6"`
-   For multiple additional supported formats: `pip install aicsimageio[base-imageio,czi]`
-   For all additional supported formats: `pip install aicsimageio[all]`
-   Due to the GPL license, LIF support is not included with the `[all]` extra, and must be installed manually with `pip install aicsimageio readlif>=0.6.4`
-   Due to the GPL license, Bio-Formats support is not included with the `[all]` extra, and must be installed manually with `pip install aicsimageio bioformats_jar`

## Documentation

For full package documentation please visit
[allencellmodeling.github.io/aicsimageio](https://allencellmodeling.github.io/aicsimageio/index.html).

## Quickstart

### Full Image Reading

If your image fits in memory:

```python
from aicsimageio import AICSImage

# Get an AICSImage object
img = AICSImage("my_file.tiff")  # selects the first scene found
img.data  # returns 5D TCZYX numpy array
img.xarray_data  # returns 5D TCZYX xarray data array backed by numpy
img.dims  # returns a Dimensions object
img.dims.order  # returns string "TCZYX"
img.dims.X  # returns size of X dimension
img.shape  # returns tuple of dimension sizes in TCZYX order
img.get_image_data("CZYX", T=0)  # returns 4D CZYX numpy array

# Get the id of the current operating scene
img.current_scene

# Get a list valid scene ids
img.scenes

# Change scene using name
img.set_scene("Image:1")
# Or by scene index
img.set_scene(1)

# Use the same operations on a different scene
# ...
```

#### Full Image Reading Notes

The `.data` and `.xarray_data` properties will load the whole scene into memory.
The `.get_image_data` function will load the whole scene into memory and then retrieve
the specified chunk.

### Delayed Image Reading

If your image doesn't fit in memory:

```python
from aicsimageio import AICSImage

# Get an AICSImage object
img = AICSImage("my_file.tiff")  # selects the first scene found
img.dask_data  # returns 5D TCZYX dask array
img.xarray_dask_data  # returns 5D TCZYX xarray data array backed by dask array
img.dims  # returns a Dimensions object
img.dims.order  # returns string "TCZYX"
img.dims.X  # returns size of X dimension
img.shape  # returns tuple of dimension sizes in TCZYX order

# Pull only a specific chunk in-memory
lazy_t0 = img.get_image_dask_data("CZYX", T=0)  # returns out-of-memory 4D dask array
t0 = lazy_t0.compute()  # returns in-memory 4D numpy array

# Get the id of the current operating scene
img.current_scene

# Get a list valid scene ids
img.scenes

# Change scene using name
img.set_scene("Image:1")
# Or by scene index
img.set_scene(1)

# Use the same operations on a different scene
# ...
```

#### Delayed Image Reading Notes

The `.dask_data` and `.xarray_dask_data` properties and the `.get_image_dask_data`
function will not load any piece of the imaging data into memory until you specifically
call `.compute` on the returned Dask array. In doing so, you will only then load the
selected chunk in-memory.

### Mosaic Image Reading

Read stitched data or single tiles as a dimension.

Readers that support mosaic tile stitching:

-   `LifReader`
-   `CziReader`

#### AICSImage

If the file format reader supports stitching mosaic tiles together, the
`AICSImage` object will default to stitching the tiles back together.

```python
img = AICSImage("very-large-mosaic.lif")
img.dims.order  # T, C, Z, big Y, big X, (S optional)
img.dask_data  # Dask chunks fall on tile boundaries, pull YX chunks out of the image
```

This behavior can be manually turned off:

```python
img = AICSImage("very-large-mosaic.lif", reconstruct_mosaic=False)
img.dims.order  # M (tile index), T, C, Z, small Y, small X, (S optional)
img.dask_data  # Chunks use normal ZYX
```

If the reader does not support stitching tiles together the M tile index will be
available on the `AICSImage` object:

```python
img = AICSImage("some-unsupported-mosaic-stitching-format.ext")
img.dims.order  # M (tile index), T, C, Z, small Y, small X, (S optional)
img.dask_data  # Chunks use normal ZYX
```

#### Reader

If the file format reader detects mosaic tiles in the image, the `Reader` object
will store the tiles as a dimension.

If tile stitching is implemented, the `Reader` can also return the stitched image.

```python
reader = LifReader("ver-large-mosaic.lif")
reader.dims.order  # M, T, C, Z, tile size Y, tile size X, (S optional)
reader.dask_data  # normal operations, can use M dimension to select individual tiles
reader.mosaic_dask_data  # returns stitched mosaic - T, C, Z, big Y, big, X, (S optional)
```

#### Single Tile Absolute Positioning

There are functions available on both the `AICSImage` and `Reader` objects
to help with single tile positioning:

```python
img = AICSImage("very-large-mosaic.lif")
img.mosaic_tile_dims  # Returns a Dimensions object with just Y and X dim sizes
img.mosaic_tile_dims.Y  # 512 (for example)

# Get the tile start indices (top left corner of tile)
y_start_index, x_start_index = img.get_mosaic_tile_position(12)
```

### Metadata Reading

```python
from aicsimageio import AICSImage

# Get an AICSImage object
img = AICSImage("my_file.tiff")  # selects the first scene found
img.metadata  # returns the metadata object for this file format (XML, JSON, etc.)
img.channel_names  # returns a list of string channel names found in the metadata
img.physical_pixel_sizes.Z  # returns the Z dimension pixel size as found in the metadata
img.physical_pixel_sizes.Y  # returns the Y dimension pixel size as found in the metadata
img.physical_pixel_sizes.X  # returns the X dimension pixel size as found in the metadata
```

### Xarray Coordinate Plane Attachment

If `aicsimageio` finds coordinate information for the spatial-temporal dimensions of
the image in metadata, you can use
[xarray](http://xarray.pydata.org/en/stable/index.html) for indexing by coordinates.

```python
from aicsimageio import AICSImage

# Get an AICSImage object
img = AICSImage("my_file.ome.tiff")

# Get the first ten seconds (not frames)
first_ten_seconds = img.xarray_data.loc[:10]  # returns an xarray.DataArray

# Get the first ten major units (usually micrometers, not indices) in Z
first_ten_mm_in_z = img.xarray_data.loc[:, :, :10]

# Get the first ten major units (usually micrometers, not indices) in Y
first_ten_mm_in_y = img.xarray_data.loc[:, :, :, :10]

# Get the first ten major units (usually micrometers, not indices) in X
first_ten_mm_in_x = img.xarray_data.loc[:, :, :, :, :10]
```

See `xarray`
["Indexing and Selecting Data" Documentation](http://xarray.pydata.org/en/stable/indexing.html)
for more information.

### Cloud IO Support

[File-System Specification (fsspec)](https://github.com/intake/filesystem_spec) allows
for common object storage services (S3, GCS, etc.) to act like normal filesystems by
following the same base specification across them all. AICSImageIO utilizes this
standard specification to make it possible to read directly from remote resources when
the specification is installed.

```python
from aicsimageio import AICSImage

# Get an AICSImage object
img = AICSImage("http://my-website.com/my_file.tiff")
img = AICSImage("s3://my-bucket/my_file.tiff")
img = AICSImage("gcs://my-bucket/my_file.tiff")

# All other normal operations work just fine
```

Remote reading requires that the file-system specification implementation for the
target backend is installed.

-   For `s3`: `pip install s3fs`
-   For `gs`: `pip install gcsfs`

See the [list of known implementations](https://filesystem-spec.readthedocs.io/en/latest/?badge=latest#implementations).

### Saving to OME-TIFF

The simpliest method to save your image as an OME-TIFF file with key pieces of
metadata is to use the `save` function.

```python
from aicsimageio import AICSImage

AICSImage("my_file.czi").save("my_file.ome.tiff")
```

**Note:** By default `aicsimageio` will generate only a portion of metadata to pass
along from the reader to the OME model. This function currently does not do a full
metadata translation.

For finer grain customization of the metadata, scenes, or if you want to save an array
as an OME-TIFF, the writer class can also be used to customize as needed.

```python
import numpy as np
from aicsimageio.writers import OmeTiffWriter

image = np.random.rand(10, 3, 1024, 2048)
OmeTiffWriter.save(image, "file.ome.tif", dim_order="ZCYX")
```

See
[OmeTiffWriter documentation](./aicsimageio.writers.html#aicsimageio.writers.ome_tiff_writer.OmeTiffWriter.save)
for more details.

#### Other Writers

In most cases, `AICSImage.save` is usually a good default but there are other image
writers available. For more information, please refer to
[our writers documentation](https://allencellmodeling.github.io/aicsimageio/aicsimageio.writers.html).

## Benchmarks

AICSImageIO is benchmarked using [asv](https://asv.readthedocs.io/en/stable/).
You can find the benchmark results for every commit to `main` starting at the 4.0
release on our
[benchmarks page](https://AllenCellModeling.github.io/aicsimageio/_benchmarks/index.html).

## Development

See our
[developer resources](https://allencellmodeling.github.io/aicsimageio/developer_resources)
for information related to developing the code.

## Citation

If you find `aicsimageio` useful, please cite this repository as:

> AICSImageIO Contributors (2021). AICSImageIO: Image Reading, Metadata Conversion, and Image Writing for Microscopy Images in Pure Python [Computer software]. GitHub. https://github.com/AllenCellModeling/aicsimageio

_Free software: BSD-3-Clause_

_(The LIF component is licensed under GPLv3 and is not included in this package)_
_(The Bio-Formats component is licensed under GPLv2 and is not included in this package)_<|MERGE_RESOLUTION|>--- conflicted
+++ resolved
@@ -15,12 +15,8 @@
     -   `OME-TIFF`
     -   `TIFF`
     -   `CZI` -- (`pip install aicsimageio[czi]`)
-<<<<<<< HEAD
-    -   `LIF` -- (`pip install aicsimageio[lif]`)
+    -   `LIF` -- (`pip install readlif>=0.6.4`)
     -   `DV` -- (`pip install aicsimageio[dv]`)
-=======
-    -   `LIF` -- (`pip install readlif>=0.6.4`)
->>>>>>> 00c1e09f
     -   `PNG`, `GIF`, [etc.](https://github.com/imageio/imageio) -- (`pip install aicsimageio[base-imageio]`)
     -   Files supported by [Bio-Formats](https://docs.openmicroscopy.org/bio-formats/latest/supported-formats.html) -- (`pip install aicsimageio bioformats_jar`)
 -   Supports writing metadata and imaging data for:
