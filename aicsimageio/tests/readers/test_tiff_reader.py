#!/usr/bin/env python
# -*- coding: utf-8 -*-

from typing import List, Tuple

import numpy as np
import pytest

from aicsimageio import exceptions
from aicsimageio.readers import TiffReader

from ..conftest import LOCAL, get_resource_full_path, host
from ..image_container_test_utils import (
    run_image_read_checks,
    run_multi_scene_image_read_checks,
)


@host
@pytest.mark.parametrize(
    "filename, "
    "set_scene, "
    "expected_scenes, "
    "expected_shape, "
    "expected_dtype, "
    "expected_dims_order, "
    "expected_channel_names",
    [
        (
            "s_1_t_1_c_1_z_1.ome.tiff",
            "Image:0",
            ("Image:0",),
            (325, 475),
            np.uint16,
            "YX",
            None,
        ),
        (
            "s_1_t_1_c_1_z_1.tiff",
            "Image:0",
            ("Image:0",),
            (325, 475),
            np.uint16,
            "YX",
            None,
        ),
        (
            "s_1_t_1_c_10_z_1.ome.tiff",
            "Image:0",
            ("Image:0",),
            (10, 1736, 1776),
            np.uint16,
            "CYX",
            [f"Channel:{i}" for i in range(10)],
        ),
        (
            "s_1_t_10_c_3_z_1.tiff",
            "Image:0",
            ("Image:0",),
            (10, 3, 325, 475),
            np.uint16,
            "TCYX",
            ["Channel:0", "Channel:1", "Channel:2"],
        ),
        (
            "s_3_t_1_c_3_z_5.ome.tiff",
            "Image:0",
            ("Image:0", "Image:1", "Image:2"),
            (5, 3, 325, 475),
            np.uint16,
            "ZCYX",
            ["Channel:0", "Channel:1", "Channel:2"],
        ),
        (
            "s_3_t_1_c_3_z_5.ome.tiff",
            "Image:1",
            ("Image:0", "Image:1", "Image:2"),
            (5, 3, 325, 475),
            np.uint16,
            "ZCYX",
            ["Channel:0", "Channel:1", "Channel:2"],
        ),
        (
            "s_3_t_1_c_3_z_5.ome.tiff",
            "Image:2",
            ("Image:0", "Image:1", "Image:2"),
            (5, 3, 325, 475),
            np.uint16,
            "ZCYX",
            ["Channel:0", "Channel:1", "Channel:2"],
        ),
        (
            "s_1_t_1_c_1_z_1_RGB.tiff",
            "Image:0",
            ("Image:0",),
            (7548, 7548, 3),
            np.uint16,
            "YXS",  # S stands for samples dimension
            None,
        ),
        (
            # Doesn't affect this test but this is actually an OME-TIFF file
            "s_1_t_1_c_2_z_1_RGB.tiff",
            "Image:0",
            ("Image:0",),
            (2, 32, 32, 3),
            np.uint8,
            "CYXS",  # S stands for samples dimension
            ["Channel:0", "Channel:1"],
        ),
        pytest.param(
            "example.txt",
            None,
            None,
            None,
            None,
            None,
            None,
            marks=pytest.mark.raises(exception=exceptions.UnsupportedFileFormatError),
        ),
        pytest.param(
            "s_1_t_1_c_2_z_1.lif",
            None,
            None,
            None,
            None,
            None,
            None,
            marks=pytest.mark.raises(exception=exceptions.UnsupportedFileFormatError),
        ),
        pytest.param(
            "s_1_t_1_c_1_z_1.ome.tiff",
            "Image:1",
            None,
            None,
            None,
            None,
            None,
            marks=pytest.mark.raises(exception=IndexError),
        ),
        pytest.param(
            "s_3_t_1_c_3_z_5.ome.tiff",
            "Image:3",
            None,
            None,
            None,
            None,
            None,
            marks=pytest.mark.raises(exception=IndexError),
        ),
    ],
)
def test_tiff_reader(
    filename: str,
    host: str,
    set_scene: str,
    expected_scenes: Tuple[str, ...],
    expected_shape: Tuple[int, ...],
    expected_dtype: np.dtype,
    expected_dims_order: str,
    expected_channel_names: List[str],
) -> None:
    # Construct full filepath
    uri = get_resource_full_path(filename, host)

    # Run checks
    run_image_read_checks(
        ImageContainer=TiffReader,
        uri=uri,
        set_scene=set_scene,
        expected_scenes=expected_scenes,
        expected_current_scene=set_scene,
        expected_shape=expected_shape,
        expected_dtype=expected_dtype,
        expected_dims_order=expected_dims_order,
        expected_channel_names=expected_channel_names,
        expected_physical_pixel_sizes=(1.0, 1.0, 1.0),
    )


@host
@pytest.mark.parametrize(
    "filename, "
    "first_scene_id, "
    "first_scene_shape, "
    "second_scene_id, "
    "second_scene_shape",
    [
        (
            "s_3_t_1_c_3_z_5.ome.tiff",
            "Image:0",
            (5, 3, 325, 475),
            "Image:1",
            (5, 3, 325, 475),
        ),
        (
            "s_3_t_1_c_3_z_5.ome.tiff",
            "Image:1",
            (5, 3, 325, 475),
            "Image:2",
            (5, 3, 325, 475),
        ),
    ],
)
def test_multi_scene_tiff_reader(
    filename: str,
    host: str,
    first_scene_id: str,
    first_scene_shape: Tuple[int, ...],
    second_scene_id: str,
    second_scene_shape: Tuple[int, ...],
) -> None:
    # Construct full filepath
    uri = get_resource_full_path(filename, host)

    # Run checks
    run_multi_scene_image_read_checks(
        ImageContainer=TiffReader,
        uri=uri,
        first_scene_id=first_scene_id,
        first_scene_shape=first_scene_shape,
        first_scene_dtype=np.dtype(np.uint16),
        second_scene_id=second_scene_id,
        second_scene_shape=second_scene_shape,
        second_scene_dtype=np.dtype(np.uint16),
    )


@pytest.mark.parametrize(
    "dims_from_meta, guessed_dims, expected",
    [
        ("QZYX", "CZYX", "CZYX"),
        ("ZQYX", "CZYX", "ZCYX"),
        ("ZYXC", "CZYX", "ZYXC"),
        ("TQQYX", "TCZYX", "TCZYX"),
        ("QTQYX", "TCZYX", "CTZYX"),
        # testing that nothing happens when Q isn't present
        ("LTCYX", "DIMOK", "LTCYX"),
    ],
)
<<<<<<< HEAD
def test_merge_dim_guesses(dims_from_meta, guessed_dims, expected):
    assert TiffReader._merge_dim_guesses(dims_from_meta, guessed_dims) == expected


def test_micromanager_ome_tiff_binary_file():
    # Construct full filepath
    uri = get_resource_full_path(
        "image_stack_tpzc_50tp_2p_5z_3c_512k_1_MMStack_2-Pos001_000.ome.tif",
        LOCAL,
    )

    # Even though the file name says it is an OME TIFF, this is
    # a binary TIFF file where the actual metadata for all scenes
    # lives in a different image file.
    # (image_stack_tpzc_50tp_2p_5z_3c_512k_1_MMStack_2-Pos000_000.ome.tif)
    # Because of this, we will read "non-main" micromanager files as just
    # normal TIFFs

    # Run image read checks on the first scene
    # (this files binary data)
    run_image_read_checks(
        ImageContainer=TiffReader,
        uri=uri,
        set_scene="Image:0",
        expected_scenes=("Image:0",),
        expected_current_scene="Image:0",
        expected_shape=(50, 5, 3, 256, 256),
        expected_dtype=np.uint16,
        # Note this dimension order is correct but is different from OmeTiffReader
        # because we swap the dimensions into "standard" order
        expected_dims_order="TZCYX",
        expected_channel_names=["Channel:0", "Channel:1", "Channel:2"],
        expected_physical_pixel_sizes=(1.0, 1.0, 1.0),
    )
=======
def test_merge_dim_guesses(
    dims_from_meta: str, guessed_dims: str, expected: str
) -> None:
    assert TiffReader._merge_dim_guesses(dims_from_meta, guessed_dims) == expected
>>>>>>> 74ddc82d
<|MERGE_RESOLUTION|>--- conflicted
+++ resolved
@@ -238,8 +238,9 @@
         ("LTCYX", "DIMOK", "LTCYX"),
     ],
 )
-<<<<<<< HEAD
-def test_merge_dim_guesses(dims_from_meta, guessed_dims, expected):
+def test_merge_dim_guesses(
+    dims_from_meta: str, guessed_dims: str, expected: str
+) -> None:
     assert TiffReader._merge_dim_guesses(dims_from_meta, guessed_dims) == expected
 
 
@@ -272,10 +273,4 @@
         expected_dims_order="TZCYX",
         expected_channel_names=["Channel:0", "Channel:1", "Channel:2"],
         expected_physical_pixel_sizes=(1.0, 1.0, 1.0),
-    )
-=======
-def test_merge_dim_guesses(
-    dims_from_meta: str, guessed_dims: str, expected: str
-) -> None:
-    assert TiffReader._merge_dim_guesses(dims_from_meta, guessed_dims) == expected
->>>>>>> 74ddc82d
+    )