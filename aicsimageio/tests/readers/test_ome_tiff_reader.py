--- conflicted
+++ resolved
@@ -6,14 +6,7 @@
 
 import numpy as np
 import pytest
-<<<<<<< HEAD
 from ome_types import OME
-from xmlschema.validators import (
-    XMLSchemaChildrenValidationError,
-    XMLSchemaValidationError,
-)
-=======
->>>>>>> 6fd277fd
 
 from aicsimageio import dimensions, exceptions
 from aicsimageio.readers import OmeTiffReader
