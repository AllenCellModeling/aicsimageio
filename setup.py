--- conflicted
+++ resolved
@@ -73,12 +73,7 @@
     "all": [
         *requirements,
         *dev_requirements,
-<<<<<<< HEAD
     ]
-=======
-        *interactive_requirements,
-    ],
->>>>>>> cdd1f999
 }
 
 setup(
