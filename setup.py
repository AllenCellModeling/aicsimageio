#!/usr/bin/env python
# -*- coding: utf-8 -*-

"""The setup script."""

from setuptools import find_packages, setup
from setuptools.command.build_py import build_py
from pathlib import Path
from typing import Dict, List


class BuildPyCommand(build_py):
    """Check for existence of XSLT before building."""

    def run(self):
        xslt = (
            Path(__file__).parent
            / "aicsimageio/metadata/czi-to-ome-xslt/xslt/czi-to-ome.xsl"
        )
        if not xslt.is_file():
            raise FileNotFoundError("XSLT not found. Is the submodule checked out?")
        build_py.run(self)


with open("README.md") as readme_file:
    readme = readme_file.read()


# If you need to update a version pin for one of these supporting format libs,
# be sure to also check if you need to update these versions in the
# "READER_TO_INSTALL" lookup table from aicsimageio/formats.py.
format_libs: Dict[str, List[str]] = {
    "base-imageio": ["imageio[ffmpeg]>=2.9.0,<2.11.0", "Pillow>=8.2.0,!=8.3.0,<9"],
    "czi": ["aicspylibczi>=3.0.4"],
<<<<<<< HEAD
    "nd2": ["nd2[legacy]==0.1.6"],
=======
    "nd2": ["nd2[legacy]>=0.2.0"],
>>>>>>> 389ba1d2
    "dv": ["mrc>=0.2.0"],
    # "bioformats": ["bioformats_jar"],  # excluded for licensing reasons
    # "lif": ["readlif>=0.6.4"],  # excluded for licensing reasons
}

all_formats: List[str] = []
for deps in format_libs.values():
    for dep in deps:
        all_formats.append(dep)

setup_requirements = [
    "pytest-runner>=5.2",
]

test_requirements = [
    *all_formats,
    "codecov>=2.1.4",
    "distributed>=2021.4.1",
    "docutils>=0.10,<0.16",
    "psutil>=5.7.0",
    "pytest>=5.4.3",
    "pytest-cov>=2.9.0",
    "pytest-raises>=0.11",
    "quilt3",  # no pin to avoid pip cycling (boto is really hard to manage)
    "s3fs[boto3]>=0.4.2",
    "tox>=3.15.2",
    "bioformats_jar",  # to test bioformats
    "readlif>=0.6.4",  # to test lif
]

dev_requirements = [
    *setup_requirements,
    *test_requirements,
    "asv>=0.4.2",
    "black>=19.10b0",
    "bump2version>=1.0.1",
    "coverage>=5.1",
    "flake8>=3.8.3",
    "flake8-debugger>=3.2.1",
    "gitchangelog>=3.0.4",
    "ipython>=7.15.0",
    "isort>=5.7.0",
    "m2r2>=0.2.7",
    "mypy>=0.800",
    "pytest-runner>=5.2",
    "Sphinx>=3.4.3",
    "sphinx_rtd_theme>=0.5.1",
    "twine>=3.1.1",
    "wheel>=0.34.2",
]

benchmark_requirements = [
    *dev_requirements,
    "dask-image>=0.6.0",
]

requirements = [
    "dask[array]>=2021.4.1",
    "fsspec>=2021.4.0",
    "imagecodecs>=2020.5.30",
    "lxml>=4.6,<5",
    "numpy>=1.16,<2",
    "ome-types>=0.2",
    "wrapt>=1.12",
    "tifffile>=2021.8.30",
    "xarray>=0.16.1",
    "xmlschema",  # no pin because it's pulled in from OME types
    "zarr>=2.6,<3",
]

extra_requirements = {
    "setup": setup_requirements,
    "test": test_requirements,
    "dev": dev_requirements,
    "benchmark": benchmark_requirements,
    **format_libs,
    "all": all_formats,
}

setup(
    author="Jackson Maxfield Brown, Allen Institute for Cell Science",
    author_email="jmaxfieldbrown@gmail.com, jamie.sherman@gmail.com, bowdenm@spu.edu",
    cmdclass={"build_py": BuildPyCommand},
    classifiers=[
        "Development Status :: 5 - Production/Stable",
        "Intended Audience :: Science/Research",
        "Intended Audience :: Developers",
        "Intended Audience :: Education",
        "License :: OSI Approved :: BSD License",
        "Natural Language :: English",
        "Programming Language :: Python :: 3.7",
        "Programming Language :: Python :: 3.8",
        "Programming Language :: Python :: 3.9",
        "Programming Language :: Python :: 3.10",
    ],
    description=(
        "Image Reading, Metadata Conversion, and Image Writing for Microscopy Images "
        "in Pure Python"
    ),
    entry_points={},
    install_requires=requirements,
    license="BSD-3-Clause",
    long_description=readme,
    long_description_content_type="text/markdown",
    include_package_data=True,
    keywords="imageio, image reading, image writing, metadata, microscopy, allen cell",
    name="aicsimageio",
    packages=find_packages(
        exclude=[
            "tests",
            "*.tests",
            "*.tests.*",
            "benchmarks",
            "*.benchmarks",
            "*.benchmarks.*",
        ]
    ),
    python_requires=">=3.7",
    setup_requires=setup_requirements,
    test_suite="aicsimageio/tests",
    tests_require=test_requirements,
    extras_require=extra_requirements,
    url="https://github.com/AllenCellModeling/aicsimageio",
    # Do not edit this string manually, always use bumpversion
    # Details in CONTRIBUTING.md
    version="4.5.2",
    zip_safe=False,
)<|MERGE_RESOLUTION|>--- conflicted
+++ resolved
@@ -32,11 +32,7 @@
 format_libs: Dict[str, List[str]] = {
     "base-imageio": ["imageio[ffmpeg]>=2.9.0,<2.11.0", "Pillow>=8.2.0,!=8.3.0,<9"],
     "czi": ["aicspylibczi>=3.0.4"],
-<<<<<<< HEAD
-    "nd2": ["nd2[legacy]==0.1.6"],
-=======
     "nd2": ["nd2[legacy]>=0.2.0"],
->>>>>>> 389ba1d2
     "dv": ["mrc>=0.2.0"],
     # "bioformats": ["bioformats_jar"],  # excluded for licensing reasons
     # "lif": ["readlif>=0.6.4"],  # excluded for licensing reasons
