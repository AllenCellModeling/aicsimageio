--- conflicted
+++ resolved
@@ -36,16 +36,11 @@
     ],
     "nd2": ["nd2[legacy]>=0.2.0"],
     "dv": ["mrc>=0.2.0"],
-<<<<<<< HEAD
     "bfio": ["bfio>=2.3.0", "tifffile<2022.4.22"],
     # "czi": [  # excluded for licensing reasons
     #     "fsspec>=2022.7.1",
     #     "aicspylibczi>=3.0.5",
     # ],
-=======
-    "bfio": ["bfio>=2.3.0"],
-    # "czi": ["aicspylibczi>=3.0.5"],  # excluded for licensing reasons
->>>>>>> b7ce5538
     # "bioformats": ["bioformats_jar"],  # excluded for licensing reasons
     # "lif": ["readlif>=0.6.4"],  # excluded for licensing reasons
 }
