[bumpversion]
current_version = 3.3.5
commit = True
tag = True

[bumpversion:file:setup.py]
search = {current_version}
replace = {new_version}

[bumpversion:file:aicsimageio/__init__.py]
search = {current_version}
replace = {new_version}

[bdist_wheel]
universal = 1

[aliases]
test = pytest

[tool:pytest]
collect_ignore = ['setup.py']
filterwarnings =
	ignore::UserWarning
<<<<<<< HEAD
	ignore::FutureWarning

[flake8]
exclude =
	docs/
	aicsimageio/vendor/
ignore =
	E203
	E402
	W291
	W503
max-line-length = 88
=======
	ignore::FutureWarning
>>>>>>> 8be0bd3b
<|MERGE_RESOLUTION|>--- conflicted
+++ resolved
@@ -21,7 +21,6 @@
 collect_ignore = ['setup.py']
 filterwarnings =
 	ignore::UserWarning
-<<<<<<< HEAD
 	ignore::FutureWarning
 
 [flake8]
@@ -33,7 +32,4 @@
 	E402
 	W291
 	W503
-max-line-length = 88
-=======
-	ignore::FutureWarning
->>>>>>> 8be0bd3b
+max-line-length = 88