#!/usr/bin/env python
# -*- coding: utf-8 -*-

import logging
import xml.etree.ElementTree as ET
from typing import Any, Dict, List, Optional, Tuple, Union

import numpy as np
import xarray as xr
from fsspec.spec import AbstractFileSystem
from ome_types import from_xml
from ome_types.model.ome import OME
<<<<<<< HEAD
from tifffile import TiffFile, TiffFileError, TiffTag, TiffTags
=======
from tifffile.tifffile import TiffFile, TiffFileError, TiffTag, TiffTags
>>>>>>> ccf399bf
from xmlschema import XMLSchemaValidationError

from .. import constants, exceptions, transforms, types
from ..dimensions import DEFAULT_CHUNK_BY_DIMS, DEFAULT_DIMENSION_ORDER, DimensionNames
from ..metadata import utils as metadata_utils
from ..types import PhysicalPixelSizes
from ..utils import io_utils
from .tiff_reader import TiffReader

###############################################################################

logging.basicConfig(
    level=logging.INFO,
    format="[%(levelname)4s: %(module)s:%(lineno)4s %(asctime)s] %(message)s",
)
log = logging.getLogger(__name__)

###############################################################################


class OmeTiffReader(TiffReader):
    """
    Wraps the tifffile and ome-types APIs to provide the same aicsimageio Reader
    API but for volumetric OME-TIFF images.

    Parameters
    ----------
    image: types.PathLike
        Path to image file to construct Reader for.
    chunk_by_dims: List[str]
        Which dimensions to create chunks for.
        Default: DEFAULT_CHUNK_BY_DIMS
        Note: Dimensions.SpatialY, Dimensions.SpatialX, and DimensionNames.Samples,
        will always be added to the list if not present during dask array
        construction.
    clean_metadata: bool
        Should the OME XML metadata found in the file be cleaned for known
        AICSImageIO 3.x and earlier created errors.
        Default: True (Clean the metadata for known errors)

    Notes
    -----
    If the OME metadata in your file isn't OME schema compilant or does not validate
    this will fail to read your file and raise an exception.

    If the OME metadata in your file doesn't use the latest OME schema (2016-06),
    this reader will make a request to the referenced remote OME schema to validate.
    """

    @staticmethod
    def _get_ome(ome_xml: str, clean_metadata: bool = True) -> OME:
        # To clean or not to clean, that is the question
        if clean_metadata:
            ome_xml = metadata_utils.clean_ome_xml_for_known_issues(ome_xml)

        return from_xml(ome_xml)

    @staticmethod
    def _is_supported_image(
        fs: AbstractFileSystem, path: str, clean_metadata: bool = True, **kwargs: Any
    ) -> bool:
        try:
            with fs.open(path) as open_resource:
                with TiffFile(open_resource) as tiff:
                    # Get first page description (aka the description tag in general)
                    xml = tiff.pages[0].description
                    ome = OmeTiffReader._get_ome(xml, clean_metadata)
<<<<<<< HEAD

                    # Handle no images in metadata
                    # this commonly means it is a "BinaryData" OME file
                    # i.e. a non-main OME-TIFF from MicroManager or similar
                    # in this case, because it's not the main file we want to just role
                    # back to TiffReader
                    if ome.binary_only:
                        return False

                    return True

        # tifffile exceptions
        except (TiffFileError, TypeError):
            return False

=======

                    # Handle no images in metadata
                    # this commonly means it is a "BinaryData" OME file
                    # i.e. a non-main OME-TIFF from MicroManager or similar
                    # in this case, because it's not the main file we want to just role
                    # back to TiffReader
                    if ome.binary_only:
                        return False

                    return True

        # tifffile exceptions
        except (TiffFileError, TypeError):
            return False

>>>>>>> ccf399bf
        # xml parse errors
        except ET.ParseError as e:
            log.error("Failed to parse XML for the provided file.")
            log.error(e)
            return False

        # invalid OME XMl
        except XMLSchemaValidationError as e:
            log.error("OME XML validation failed")
            log.error(e)
            return False

    def __init__(
        self,
        image: types.PathLike,
        chunk_by_dims: List[str] = DEFAULT_CHUNK_BY_DIMS,
        clean_metadata: bool = True,
        **kwargs: Any,
    ):
        # Expand details of provided image
        self._fs, self._path = io_utils.pathlike_to_fs(image, enforce_exists=True)

        # Store params
        self.chunk_by_dims = chunk_by_dims
        self.clean_metadata = clean_metadata

        # Enforce valid image
        if not self._is_supported_image(self._fs, self._path, clean_metadata):
            raise exceptions.UnsupportedFileFormatError(
                self.__class__.__name__, self._path
            )

        # Warn of other behaviors
<<<<<<< HEAD
        with self.fs.open(self.path) as open_resource:
=======
        with self._fs.open(self._path) as open_resource:
>>>>>>> ccf399bf
            with TiffFile(open_resource) as tiff:
                # Log a warning stating that if this is a MM OME-TIFF, don't read
                # many series
                if tiff.is_micromanager:
                    log.warn(
                        "Multi-image (or scene) OME-TIFFs created by MicroManager "
                        "have limited support for scene API. "
                        "It is recommended to use independent AICSImage or Reader "
                        "objects for each file instead of the `set_scene` API. "
                        "Track progress on support here: "
                        "https://github.com/AllenCellModeling/aicsimageio/issues/196"
                    )

    @property
    def scenes(self) -> Tuple[str, ...]:
        if self._scenes is None:
            with self._fs.open(self._path) as open_resource:
                with TiffFile(open_resource) as tiff:
                    self._ome = self._get_ome(
                        tiff.pages[0].description, self.clean_metadata
                    )
                    self._scenes = tuple(
                        image_meta.id for image_meta in self._ome.images
                    )

        return self._scenes

    @staticmethod
    def _get_dims_and_coords_from_ome(
        ome: TiffTag,
        scene_index: int,
    ) -> Tuple[List[str], Dict[str, Union[List[Any], Union[types.ArrayLike, Any]]]]:
        """
        Process the OME metadata to retrieve the dimension names and coordinate planes.

        Parameters
        ----------
        ome: OME
            A constructed OME object to retrieve data from.
        scene_index: int
            The current operating scene index to pull metadata from.

        Returns
        -------
        dims: List[str]
            The dimension names pulled from the OME metadata.
        coords: Dict[str, Union[List[Any], Union[types.ArrayLike, Any]]]
            The coordinate planes / data for each dimension.
        """
        # Select scene
        scene_meta = ome.images[scene_index]

        # Create dimension order by getting the current scene's dimension order
        # and reversing it because OME store order vs use order is :shrug:
        dims = [d for d in scene_meta.pixels.dimension_order.value[::-1]]

        # Get coordinate planes
        coords: Dict[str, Union[List[str], np.ndarray]] = {}

        # Channels
        # Channel name isn't required by OME spec, so try to use it but
        # roll back to ID if not found
        coords[DimensionNames.Channel] = [
            channel.name if channel.name is not None else channel.id
            for channel in scene_meta.pixels.channels
        ]

        # Time
        # If global linear timescale we can np.linspace with metadata
        if scene_meta.pixels.time_increment is not None:
            coords[DimensionNames.Time] = np.linspace(
                0,
                scene_meta.pixels.time_increment_quantity,
                scene_meta.pixels.size_t,
            )
        # If non global linear timescale, we need to create an array of every plane
        # time value
        elif scene_meta.pixels.size_t > 1:
            if len(scene_meta.pixels.planes) > 0:
                t_index_to_delta_map = {
                    p.the_t: p.delta_t for p in scene_meta.pixels.planes
                }
                coords[DimensionNames.Time] = list(t_index_to_delta_map.values())
            else:
                coords[DimensionNames.Time] = np.linspace(
                    0,
                    scene_meta.pixels.size_t,
                    scene_meta.pixels.size_t,
                )

        # Handle Spatial Dimensions
        if scene_meta.pixels.physical_size_z is not None:
            coords[DimensionNames.SpatialZ] = np.arange(
                0,
                scene_meta.pixels.size_z * scene_meta.pixels.physical_size_z,
                scene_meta.pixels.physical_size_z,
            )

        if scene_meta.pixels.physical_size_y is not None:
            coords[DimensionNames.SpatialY] = np.arange(
                0,
                scene_meta.pixels.size_y * scene_meta.pixels.physical_size_y,
                scene_meta.pixels.physical_size_y,
            )

        if scene_meta.pixels.physical_size_x is not None:
            coords[DimensionNames.SpatialX] = np.arange(
                0,
                scene_meta.pixels.size_x * scene_meta.pixels.physical_size_x,
                scene_meta.pixels.physical_size_x,
            )

        return dims, coords

    @staticmethod
    def _expand_dims_to_match_ome(
        image_data: types.ArrayLike,
        ome: OME,
        dims: List[str],
        scene_index: int,
    ) -> types.ArrayLike:
        # Expand image_data for empty dimensions
        ome_shape = []

        # need to correct channel count if this is a RGB image
        n_samples = ome.images[scene_index].pixels.channels[0].samples_per_pixel
        for d in dims:
            if d == "C" and n_samples > 1:
                count = len(ome.images[scene_index].pixels.channels)
            else:
                count = getattr(ome.images[scene_index].pixels, f"size_{d.lower()}")
            ome_shape.append(count)

        # Check for num samples and expand dims if greater than 1
        if n_samples > 1:
            # Append to the end, i.e. the last dimension
            dims.append("S")
            ome_shape.append(n_samples)

        # The file may not have all the data but OME requires certain dimensions
        # expand to fill
        expand_dim_ops: List[Optional[slice]] = []
        for d_size in ome_shape:
            # Add empty dimension where OME requires dimension but no data exists
            if d_size == 1:
                expand_dim_ops.append(None)
            # Add full slice where data exists
            else:
                expand_dim_ops.append(slice(None, None, None))

        # Apply operators to dask array
        return image_data[tuple(expand_dim_ops)]

    def _general_data_array_constructor(
        self,
        image_data: types.ArrayLike,
        dims: List[str],
        coords: Dict[str, Union[List[Any], types.ArrayLike]],
        tiff_tags: TiffTags,
    ) -> xr.DataArray:
        # Expand the image data to match the OME empty dimensions
        image_data = self._expand_dims_to_match_ome(
            image_data=image_data,
            ome=self._ome,
            dims=dims,
            scene_index=self.current_scene_index,
        )

        # Always order array
        if DimensionNames.Samples in dims:
            out_order = f"{DEFAULT_DIMENSION_ORDER}{DimensionNames.Samples}"
        else:
            out_order = DEFAULT_DIMENSION_ORDER

        # Transform into order
        image_data = transforms.reshape_data(
            image_data,
            "".join(dims),
            out_order,
        )

        # Reset dims after transform
        dims = [d for d in out_order]

        return xr.DataArray(
            image_data,
            dims=dims,
            coords=coords,  # type: ignore
            attrs={
                constants.METADATA_UNPROCESSED: tiff_tags,
                constants.METADATA_PROCESSED: self._ome,
            },
        )

    def _read_delayed(self) -> xr.DataArray:
        """
        Construct the delayed xarray DataArray object for the image.

        Returns
        -------
        image: xr.DataArray
            The fully constructed and fully delayed image as a DataArray object.
            Metadata is attached in some cases as coords, dims, and attrs contains
            unprocessed tags and processed OME object.

        Raises
        ------
        exceptions.UnsupportedFileFormatError: The file could not be read or is not
            supported.
        """
        with self._fs.open(self._path) as open_resource:
            with TiffFile(open_resource) as tiff:
                # Get unprocessed metadata from tags
                tiff_tags = self._get_tiff_tags(tiff)

                # Unpack dims and coords from OME
                dims, coords = self._get_dims_and_coords_from_ome(
                    ome=self._ome,
                    scene_index=self.current_scene_index,
                )

                # Grab the tifffile axes to use for dask array construction
                # If any of the non-"standard" dims are present
                # they will be filtered out during later reshape data calls
                strictly_read_dims = list(tiff.series[self.current_scene_index].axes)

                # Create the delayed dask array
                image_data = self._create_dask_array(tiff, strictly_read_dims)

                return self._general_data_array_constructor(
                    image_data,
                    dims,
                    coords,
                    tiff_tags,
                )

    def _read_immediate(self) -> xr.DataArray:
        """
        Construct the in-memory xarray DataArray object for the image.

        Returns
        -------
        image: xr.DataArray
            The fully constructed and fully read into memory image as a DataArray
            object. Metadata is attached in some cases as coords, dims, and attrs
            contains unprocessed tags and processed OME object.

        Raises
        ------
        exceptions.UnsupportedFileFormatError: The file could not be read or is not
            supported.
        """
        with self._fs.open(self._path) as open_resource:
            with TiffFile(open_resource) as tiff:
                # Get unprocessed metadata from tags
                tiff_tags = self._get_tiff_tags(tiff)

                # Unpack dims and coords from OME
                dims, coords = self._get_dims_and_coords_from_ome(
                    ome=self._ome,
                    scene_index=self.current_scene_index,
                )

                # Read image into memory
                image_data = tiff.series[self.current_scene_index].asarray()

                return self._general_data_array_constructor(
                    image_data,
                    dims,
                    coords,
                    tiff_tags,
                )

    @property
    def physical_pixel_sizes(self) -> PhysicalPixelSizes:
        """
        Returns
        -------
        sizes: PhysicalPixelSizes
            Using available metadata, the floats representing physical pixel sizes for
            dimensions Z, Y, and X.

        Notes
        -----
        We currently do not handle unit attachment to these values. Please see the file
        metadata for unit information.
        """
        z = self.metadata.images[self.current_scene_index].pixels.physical_size_z
        y = self.metadata.images[self.current_scene_index].pixels.physical_size_y
        x = self.metadata.images[self.current_scene_index].pixels.physical_size_x

        return PhysicalPixelSizes(
            z if z is not None else 1.0,
            y if y is not None else 1.0,
            x if x is not None else 1.0,
        )<|MERGE_RESOLUTION|>--- conflicted
+++ resolved
@@ -10,11 +10,7 @@
 from fsspec.spec import AbstractFileSystem
 from ome_types import from_xml
 from ome_types.model.ome import OME
-<<<<<<< HEAD
-from tifffile import TiffFile, TiffFileError, TiffTag, TiffTags
-=======
 from tifffile.tifffile import TiffFile, TiffFileError, TiffTag, TiffTags
->>>>>>> ccf399bf
 from xmlschema import XMLSchemaValidationError
 
 from .. import constants, exceptions, transforms, types
@@ -82,7 +78,6 @@
                     # Get first page description (aka the description tag in general)
                     xml = tiff.pages[0].description
                     ome = OmeTiffReader._get_ome(xml, clean_metadata)
-<<<<<<< HEAD
 
                     # Handle no images in metadata
                     # this commonly means it is a "BinaryData" OME file
@@ -98,23 +93,6 @@
         except (TiffFileError, TypeError):
             return False
 
-=======
-
-                    # Handle no images in metadata
-                    # this commonly means it is a "BinaryData" OME file
-                    # i.e. a non-main OME-TIFF from MicroManager or similar
-                    # in this case, because it's not the main file we want to just role
-                    # back to TiffReader
-                    if ome.binary_only:
-                        return False
-
-                    return True
-
-        # tifffile exceptions
-        except (TiffFileError, TypeError):
-            return False
-
->>>>>>> ccf399bf
         # xml parse errors
         except ET.ParseError as e:
             log.error("Failed to parse XML for the provided file.")
@@ -148,11 +126,7 @@
             )
 
         # Warn of other behaviors
-<<<<<<< HEAD
-        with self.fs.open(self.path) as open_resource:
-=======
         with self._fs.open(self._path) as open_resource:
->>>>>>> ccf399bf
             with TiffFile(open_resource) as tiff:
                 # Log a warning stating that if this is a MM OME-TIFF, don't read
                 # many series
