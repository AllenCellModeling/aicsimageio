--- conflicted
+++ resolved
@@ -8,11 +8,7 @@
 import xarray as xr
 from dask import delayed
 from fsspec.spec import AbstractFileSystem
-<<<<<<< HEAD
 from tifffile import TiffFile, TiffFileError, imread
-=======
-from tifffile import TiffFile, TiffFileError
->>>>>>> ab87cd1a
 from tifffile.tifffile import TiffTags
 
 from .. import constants, exceptions, types
@@ -172,7 +168,6 @@
         return coords
 
     def _create_dask_array(self) -> da.Array:
-<<<<<<< HEAD
         """
         Creates a delayed dask array for the file.
 
@@ -249,74 +244,8 @@
         #         return image_data
 
     def _read_delayed(self) -> xr.DataArray:
-=======
->>>>>>> ab87cd1a
         """
         Creates a delayed dask array for the file.
-
-        Returns
-        -------
-<<<<<<< HEAD
-        image: xr.DataArray
-            The fully constructed and fully delayed image as a DataArray object.
-            Metadata is attached in some cases as coords, dims, and attrs.
-
-        Raises
-        ------
-        exceptions.UnsupportedFileFormatError: The file could not be read or is not
-            supported.
-        """
-=======
-        image_data: da.Array
-            The fully constructed and fully delayed image as a Dask Array object.
-        """
-        with self.fs.open(self.path) as open_resource:
-            with TiffFile(open_resource) as tiff:
-                # Get a sample YX plane
-                sample = self._get_image_data(
-                    fs=self.fs,
-                    path=self.path,
-                    scene=self.current_scene_index,
-                    index=0,
-                )
-
-                # Get shape of current scene
-                # Replace YX dims with empty dimensions
-                operating_shape = tiff.series[self.current_scene_index].shape
-
-                # If the data is RGB we need to pull in the channels as well
-                if tiff.series[self.current_scene_index].keyframe.samplesperpixel != 1:
-                    operating_shape = operating_shape[:-3] + (1, 1, 1)
-
-                # Otherwise the data is in 2D planes (Y, X)
-                else:
-                    operating_shape = operating_shape[:-2] + (1, 1)
-
-                # Make ndarray for lazy arrays to fill
-                lazy_arrays = np.ndarray(operating_shape, dtype=object)
-                for plane_index, (np_index, _) in enumerate(
-                    np.ndenumerate(lazy_arrays)
-                ):
-                    # Fill the numpy array with the delayed arrays
-                    lazy_arrays[np_index] = da.from_delayed(
-                        delayed(TiffReader._get_image_data)(
-                            fs=self.fs,
-                            path=self.path,
-                            scene=self.current_scene_index,
-                            index=plane_index,
-                        ),
-                        shape=sample.shape,
-                        dtype=sample.dtype,
-                    )
-
-                # Convert the numpy array of lazy readers into a dask array
-                image_data = da.block(lazy_arrays.tolist())
-
-                return image_data
-
-    def _read_delayed(self) -> xr.DataArray:
-        """
-        Construct the delayed xarray DataArray object for the image.
 
         Returns
         -------
@@ -329,7 +258,6 @@
         exceptions.UnsupportedFileFormatError: The file could not be read or is not
             supported.
         """
->>>>>>> ab87cd1a
         # Create the delayed dask array
         image_data = self._create_dask_array()
 
