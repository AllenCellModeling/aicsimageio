--- conflicted
+++ resolved
@@ -62,15 +62,9 @@
     "pytest>=5.4.3",
     "pytest-cov>=2.9.0",
     "pytest-raises>=0.11",
-<<<<<<< HEAD
-    # "quilt3",  # no pin to avoid pip cycling (boto is really hard to manage)
+    "quilt3",  # no pin to avoid pip cycling (boto is really hard to manage)
     "s3fs[boto3]>=2022.11.0",
-    "tox>=3.15.2",
-=======
-    "quilt3",  # no pin to avoid pip cycling (boto is really hard to manage)
-    "s3fs[boto3]>=0.4.2",
     "tox==3.27.1",
->>>>>>> b9925b38
 ]
 
 dev_requirements = [
