name: Build Master

on:
  push:
    branches:
      - master
  schedule:
    # <minute [0,59]> <hour [0,23]> <day of the month [1,31]> <month of the year [1,12]> <day of the week [0,6]>
    # https://pubs.opengroup.org/onlinepubs/9699919799/utilities/crontab.html#tag_20_25_07
    # Run every Monday at 18:00:00 UTC (Monday at 10:00:00 PST)
    - cron: "0 18 * * 1"

jobs:
  test:
    runs-on: ${{ matrix.os }}
    strategy:
      fail-fast: false
      matrix:
        python-version: [3.7, 3.8, 3.9]
<<<<<<< HEAD
        os: [
          ubuntu-18.04,
          ubuntu-20.04,
          windows-latest,
          macOS-10.15,
          macOS-11.0,
        ]

    steps:
    - uses: actions/checkout@v1
    - name: Set up Python ${{ matrix.python-version }}
      uses: actions/setup-python@v1
      with:
        python-version: ${{ matrix.python-version }}
    - name: Configure AWS Credentials
      uses: aws-actions/configure-aws-credentials@v1
      with:
        aws-access-key-id: ${{ secrets.AWS_ACCESS_KEY_ID }}
        aws-secret-access-key: ${{ secrets.AWS_SECRET_ACCESS_KEY }}
        aws-region: us-west-2
    - name: Download Test Resources
      run: |
        pip install quilt3~=3.1.12
        python scripts/download_test_resources.py --debug
    - name: Install Dependencies
      run: |
        python -m pip install --upgrade pip
        pip install .[test]
    - name: Test with pytest
      run: |
        pytest --cov-report xml --cov=aicsimageio aicsimageio/tests/
    - name: Upload codecov
      uses: codecov/codecov-action@v1
=======
        os: [ubuntu-latest, windows-latest, macOS-latest]

    steps:
      - uses: actions/checkout@v1
      - name: Set up Python ${{ matrix.python-version }}
        uses: actions/setup-python@v1
        with:
          python-version: ${{ matrix.python-version }}
      - name: Install Dependencies
        run: |
          python -m pip install --upgrade pip
          pip install .[test]
      - name: Download Test Resources
        run: |
          python scripts/download_test_resources.py --debug
      - name: Test with pytest
        run: |
          pytest --cov-report xml --cov=aicsimageio aicsimageio/tests/
          codecov -t ${{ secrets.CODECOV_TOKEN }}
>>>>>>> 8be0bd3b

  lint:
    runs-on: ubuntu-latest

    steps:
<<<<<<< HEAD
    - uses: actions/checkout@v1
    - name: Set up Python
      uses: actions/setup-python@v1
      with:
        python-version: 3.9
    - name: Install Dependencies
      run: |
        python -m pip install --upgrade pip
        pip install .[test]
    - name: Lint with flake8
      run: |
        flake8 aicsimageio --count --verbose --show-source --statistics
        black --check --exclude vendor aicsimageio
=======
      - uses: actions/checkout@v1
      - name: Set up Python
        uses: actions/setup-python@v1
        with:
          python-version: 3.9
      - name: Install Dependencies
        run: |
          python -m pip install --upgrade pip
          pip install .[test]
      - name: Lint with flake8
        run: |
          flake8 aicsimageio --count --verbose --show-source --statistics
          black --check --exclude vendor aicsimageio
>>>>>>> 8be0bd3b
<|MERGE_RESOLUTION|>--- conflicted
+++ resolved
@@ -17,7 +17,6 @@
       fail-fast: false
       matrix:
         python-version: [3.7, 3.8, 3.9]
-<<<<<<< HEAD
         os: [
           ubuntu-18.04,
           ubuntu-20.04,
@@ -51,33 +50,11 @@
         pytest --cov-report xml --cov=aicsimageio aicsimageio/tests/
     - name: Upload codecov
       uses: codecov/codecov-action@v1
-=======
-        os: [ubuntu-latest, windows-latest, macOS-latest]
-
-    steps:
-      - uses: actions/checkout@v1
-      - name: Set up Python ${{ matrix.python-version }}
-        uses: actions/setup-python@v1
-        with:
-          python-version: ${{ matrix.python-version }}
-      - name: Install Dependencies
-        run: |
-          python -m pip install --upgrade pip
-          pip install .[test]
-      - name: Download Test Resources
-        run: |
-          python scripts/download_test_resources.py --debug
-      - name: Test with pytest
-        run: |
-          pytest --cov-report xml --cov=aicsimageio aicsimageio/tests/
-          codecov -t ${{ secrets.CODECOV_TOKEN }}
->>>>>>> 8be0bd3b
 
   lint:
     runs-on: ubuntu-latest
 
     steps:
-<<<<<<< HEAD
     - uses: actions/checkout@v1
     - name: Set up Python
       uses: actions/setup-python@v1
@@ -90,19 +67,4 @@
     - name: Lint with flake8
       run: |
         flake8 aicsimageio --count --verbose --show-source --statistics
-        black --check --exclude vendor aicsimageio
-=======
-      - uses: actions/checkout@v1
-      - name: Set up Python
-        uses: actions/setup-python@v1
-        with:
-          python-version: 3.9
-      - name: Install Dependencies
-        run: |
-          python -m pip install --upgrade pip
-          pip install .[test]
-      - name: Lint with flake8
-        run: |
-          flake8 aicsimageio --count --verbose --show-source --statistics
-          black --check --exclude vendor aicsimageio
->>>>>>> 8be0bd3b
+        black --check --exclude vendor aicsimageio