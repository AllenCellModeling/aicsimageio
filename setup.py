#!/usr/bin/env python
# -*- coding: utf-8 -*-

"""The setup script."""

from setuptools import find_packages, setup
from setuptools.command.build_py import build_py
from pathlib import Path
from typing import Dict, List


class BuildPyCommand(build_py):
    """Check for existence of XSLT before building."""

    def run(self):
        xslt = (
            Path(__file__).parent
            / "aicsimageio/metadata/czi-to-ome-xslt/xslt/czi-to-ome.xsl"
        )
        if not xslt.is_file():
            raise FileNotFoundError("XSLT not found. Is the submodule checked out?")
        build_py.run(self)


with open("README.md") as readme_file:
    readme = readme_file.read()

format_libs: Dict[str, List[str]] = {
    "base-imageio": ["imageio[ffmpeg]>=2.9.0,<3", "Pillow>=8.2.0,!=8.3.0,<9"],
    # "lif": ["readlif>=0.6.4"],  # excluded for licensing reasons
    "czi": ["aicspylibczi>=3.0.2"],
<<<<<<< HEAD
    "bioformats": ["bioformats_jar", "wrapt>=1.12"],
    "nd2": ["nd2>=0.1.2"],
=======
    # "bioformats": ["bioformats_jar"],  # excluded for licensing reasons
>>>>>>> 00c1e09f
}

all_formats: List[str] = []
for deps in format_libs.values():
    for dep in deps:
        all_formats.append(dep)

setup_requirements = [
    "pytest-runner>=5.2",
]

test_requirements = [
    *all_formats,
    "codecov>=2.1.4",
    "distributed>=2021.4.1",
    "docutils>=0.10,<0.16",
    "psutil>=5.7.0",
    "pytest>=5.4.3",
    "pytest-cov>=2.9.0",
    "pytest-raises>=0.11",
    "quilt3",  # no pin to avoid pip cycling (boto is really hard to manage)
    "s3fs[boto3]>=0.4.2",
    "tox>=3.15.2",
    "bioformats_jar",  # to test bioformats
    "readlif>=0.6.4",  # to test lif
]

dev_requirements = [
    *setup_requirements,
    *test_requirements,
    "asv>=0.4.2",
    "black>=19.10b0",
    "bump2version>=1.0.1",
    "coverage>=5.1",
    "flake8>=3.8.3",
    "flake8-debugger>=3.2.1",
    "gitchangelog>=3.0.4",
    "ipython>=7.15.0",
    "isort>=5.7.0",
    "m2r2>=0.2.7",
    "mypy>=0.800",
    "pytest-runner>=5.2",
    "Sphinx>=3.4.3",
    "sphinx_rtd_theme>=0.5.1",
    "twine>=3.1.1",
    "wheel>=0.34.2",
]

benchmark_requirements = [
    *dev_requirements,
    "dask-image>=0.6.0",
]

requirements = [
    "dask[array]>=2021.4.1",
    "fsspec>=2021.4.0",
    "imagecodecs>=2020.5.30",
    "lxml>=4.6,<5",
    "numpy>=1.16,<2",
    "ome-types>=0.2",
    "tifffile>=2021.6.6",
    "wrapt>=1.12",
    "xarray>=0.16.1",
    "xmlschema",  # no pin because it's pulled in from OME types
    "zarr>=2.6,<3",
]

extra_requirements = {
    "setup": setup_requirements,
    "test": test_requirements,
    "dev": dev_requirements,
    "benchmark": benchmark_requirements,
    **format_libs,
    "all": all_formats,
}

setup(
    author="Jackson Maxfield Brown, Allen Institute for Cell Science",
    author_email="jmaxfieldbrown@gmail.com, jamie.sherman@gmail.com, bowdenm@spu.edu",
    cmdclass={"build_py": BuildPyCommand},
    classifiers=[
        "Development Status :: 5 - Production/Stable",
        "Intended Audience :: Science/Research",
        "Intended Audience :: Developers",
        "Intended Audience :: Education",
        "License :: OSI Approved :: BSD License",
        "Natural Language :: English",
        "Programming Language :: Python :: 3.7",
        "Programming Language :: Python :: 3.8",
        "Programming Language :: Python :: 3.9",
    ],
    description=(
        "Image Reading, Metadata Conversion, and Image Writing for Microscopy Images "
        "in Pure Python"
    ),
    entry_points={},
    install_requires=requirements,
    license="BSD-3-Clause",
    long_description=readme,
    long_description_content_type="text/markdown",
    include_package_data=True,
    keywords="imageio, image reading, image writing, metadata, microscopy, allen cell",
    name="aicsimageio",
    packages=find_packages(
        exclude=[
            "tests",
            "*.tests",
            "*.tests.*",
            "benchmarks",
            "*.benchmarks",
            "*.benchmarks.*",
        ]
    ),
    python_requires=">=3.7",
    setup_requires=setup_requirements,
    test_suite="aicsimageio/tests",
    tests_require=test_requirements,
    extras_require=extra_requirements,
    url="https://github.com/AllenCellModeling/aicsimageio",
    # Do not edit this string manually, always use bumpversion
    # Details in CONTRIBUTING.md
    version="4.3.0",
    zip_safe=False,
)<|MERGE_RESOLUTION|>--- conflicted
+++ resolved
@@ -29,12 +29,8 @@
     "base-imageio": ["imageio[ffmpeg]>=2.9.0,<3", "Pillow>=8.2.0,!=8.3.0,<9"],
     # "lif": ["readlif>=0.6.4"],  # excluded for licensing reasons
     "czi": ["aicspylibczi>=3.0.2"],
-<<<<<<< HEAD
-    "bioformats": ["bioformats_jar", "wrapt>=1.12"],
+    # "bioformats": ["bioformats_jar"],  # excluded for licensing reasons
     "nd2": ["nd2>=0.1.2"],
-=======
-    # "bioformats": ["bioformats_jar"],  # excluded for licensing reasons
->>>>>>> 00c1e09f
 }
 
 all_formats: List[str] = []
