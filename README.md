--- conflicted
+++ resolved
@@ -16,11 +16,8 @@
     -   `TIFF`
     -   `CZI` -- (`pip install aicsimageio[czi]`)
     -   `LIF` -- (`pip install readlif>=0.6.4`)
-<<<<<<< HEAD
+    -   `ND2` -- (`pip install aicsimageio[nd2]`)
     -   `DV` -- (`pip install aicsimageio[dv]`)
-=======
-    -   `ND2` -- (`pip install aicsimageio[nd2]`)
->>>>>>> 363eb029
     -   `PNG`, `GIF`, [etc.](https://github.com/imageio/imageio) -- (`pip install aicsimageio[base-imageio]`)
     -   Files supported by [Bio-Formats](https://docs.openmicroscopy.org/bio-formats/latest/supported-formats.html) -- (`pip install aicsimageio bioformats_jar`)
 -   Supports writing metadata and imaging data for:
