#!/usr/bin/env python
# -*- coding: utf-8 -*-

from typing import Any, Dict, List, Tuple, Union

import dask.array as da
import numpy as np
import xarray as xr
from dask import delayed
from fsspec.spec import AbstractFileSystem
from tifffile import TiffFile, TiffFileError, imread
from tifffile.tifffile import TiffTags

from .. import constants, exceptions, types
from ..dimensions import DEFAULT_CHUNK_BY_DIMS, REQUIRED_CHUNK_BY_DIMS, DimensionNames
from ..metadata import utils as metadata_utils
from ..utils import io_utils
from .reader import Reader

###############################################################################

# "Q" is used by Gohlke to say "unknown dimension"
# https://github.com/cgohlke/tifffile/blob/master/tifffile/tifffile.py#L10840
UNKNOWN_DIM_CHAR = "Q"
TIFF_IMAGE_DESCRIPTION_TAG_INDEX = 270

###############################################################################


class TiffReader(Reader):
    @staticmethod
    def _is_supported_image(fs: AbstractFileSystem, path: str, **kwargs: Any) -> bool:
        try:
            with fs.open(path) as open_resource:
                with TiffFile(open_resource):
                    return True

        except (TiffFileError, TypeError):
            return False

    def __init__(
        self,
        image: types.PathLike,
        chunk_by_dims: List[str] = DEFAULT_CHUNK_BY_DIMS,
        **kwargs,
    ):
        """
        Wraps the tifffile API to provide the same aicsimageio Reader API but for
        volumetric Tiff (and other tifffile supported) images.

        Parameters
        ----------
        image: types.PathLike
            Path to image file to construct Reader for.
        chunk_by_dims: List[str]
            Which dimensions to create chunks for.
            Default: DEFAULT_CHUNK_BY_DIMS
            Note: Dimensions.SpatialY, Dimensions.SpatialX, and DimensionNames.Samples,
            will always be added to the list if not present during dask array
            construction.
        """
        # Expand details of provided image
        self.fs, self.path = io_utils.pathlike_to_fs(image, enforce_exists=True)

        # Store params
        self.chunk_by_dims = chunk_by_dims

        # Enforce valid image
        if not self._is_supported_image(self.fs, self.path):
            raise exceptions.UnsupportedFileFormatError(
                self.__class__.__name__, self.path
            )

    @property
    def scenes(self) -> Tuple[str, ...]:
        if self._scenes is None:
            with self.fs.open(self.path) as open_resource:
                with TiffFile(open_resource) as tiff:
                    # This is non-metadata tiff, just use available series indices
                    self._scenes = tuple(
                        metadata_utils.generate_ome_image_id(i)
                        for i in range(len(tiff.series))
                    )

        return self._scenes

    @staticmethod
    def _get_image_data(
        fs: AbstractFileSystem,
        path: str,
        scene: int,
        retrieve_indices: Tuple[Union[int, slice]],
        transpose_indices: List[int],
    ) -> np.ndarray:
        """
        Open a file for reading, construct a Zarr store, select data, and compute to
        numpy.

        Parameters
        ----------
        fs: AbstractFileSystem
            The file system to use for reading.
        path: str
            The path to file to read.
        scene: int
            The scene index to pull the chunk from.
        retrieve_indices: Tuple[Union[int, slice]]
            The image indices to retrieve.
        transpose_indices: List[int]
            The indices to transpose to prior to requesting data.

        Returns
        -------
        chunk: np.ndarray
            The image chunk as a numpy array.
        """
        with fs.open(path) as open_resource:
            arr = da.from_zarr(
                imread(
                    open_resource, aszarr=True, series=scene, level=0, chunkmode="page"
                )
            )
            arr = arr.transpose(transpose_indices)
            return arr[retrieve_indices].compute()

    def _get_tiff_tags(self, tiff: TiffFile) -> TiffTags:
        return tiff.series[self.current_scene_index].pages[0].tags

    @staticmethod
    def _merge_dim_guesses(dims_from_meta: str, guessed_dims: str) -> str:
        # Construct a "best guess" (super naive)
        best_guess = []
        for dim_from_meta in dims_from_meta:
            # Dim from meta is recognized, add it
            if dim_from_meta != UNKNOWN_DIM_CHAR:
                best_guess.append(dim_from_meta)

            # Dim from meta isn't recognized
            # Find next dim that isn't already in best guess or dims from meta
            else:
                appended_dim = False
                for guessed_dim in guessed_dims:
                    if (
                        guessed_dim not in best_guess
                        and guessed_dim not in dims_from_meta
                    ):
                        best_guess.append(guessed_dim)
                        appended_dim = True
                        break

                # All of our guess dims were already in the best guess list,
                # append the dim read from meta
                if not appended_dim:
                    best_guess.append(dim_from_meta)

        return "".join(best_guess)

    def _guess_tiff_dim_order(self, tiff: TiffFile) -> List[str]:
        scene = tiff.series[self.current_scene_index]
        dims_from_meta = scene.pages.axes

        # If all dims are known, simply return as list
        if UNKNOWN_DIM_CHAR not in dims_from_meta:
            return [d for d in dims_from_meta]

        # Otherwise guess the dimensions and return merge
        else:
            # Get basic guess from shape size
            guessed_dims = Reader._guess_dim_order(scene.shape)
            return [d for d in self._merge_dim_guesses(dims_from_meta, guessed_dims)]

    @staticmethod
    def _get_coords(
<<<<<<< HEAD
        dims: str,
        shape: Tuple[int],
        scene_index: int,
    ) -> Dict[str, Union[List, types.ArrayLike]]:
=======
        dims: List[str],
        shape: Tuple[int, ...],
    ) -> Dict[str, Any]:
>>>>>>> 6fd277fd
        # Use dims for coord determination
        coords: Dict[str, Any] = {}

        # Get ImageId for channel naming
        image_id = metadata_utils.generate_ome_image_id(scene_index)

        # Use range for channel indices
        if DimensionNames.Channel in dims:
            coords[DimensionNames.Channel] = [
                metadata_utils.generate_ome_channel_id(image_id=image_id, channel_id=i)
                for i in range(shape[dims.index(DimensionNames.Channel)])
            ]

        return coords

    def _create_dask_array(
        self, tiff: TiffFile, selected_scene_dims_list: List[str]
    ) -> da.Array:
        """
        Creates a delayed dask array for the file.

        Parameters
        ----------
        tiff: TiffFile
            An open TiffFile for processing.
        selected_scene_dims_list: List[str]
            The dimensions to use for constructing the array with.
            Required for managing chunked vs non-chunked dimensions.

        Returns
        -------
        image_data: da.Array
            The fully constructed and fully delayed image as a Dask Array object.
        """
        # Always add the plane dimensions if not present already
        for dim in REQUIRED_CHUNK_BY_DIMS:
            if dim not in self.chunk_by_dims:
                self.chunk_by_dims.append(dim)

        # Safety measure / "feature"
        self.chunk_by_dims = [d.upper() for d in self.chunk_by_dims]

        # Construct delayed dask array
        selected_scene = tiff.series[self.current_scene_index]
        selected_scene_dims = "".join(selected_scene_dims_list)

        # Constuct the chunk and non-chunk shapes one dim at a time
        # We also collect the chunk and non-chunk dimension order so that
        # we can swap the dimensions after we block out the array
        non_chunk_dim_order = []
        non_chunk_shape = []
        chunk_dim_order = []
        chunk_shape = []
        for dim, size in zip(selected_scene_dims, selected_scene.shape):
            if dim in self.chunk_by_dims:
                chunk_dim_order.append(dim)
                chunk_shape.append(size)
            else:
                non_chunk_dim_order.append(dim)
                non_chunk_shape.append(size)

        # Fill out the rest of the blocked shape with dimension sizes of 1 to
        # match the length of the sample chunk
        # When dask.block happens it fills the dimensions from inner-most to
        # outer-most with the chunks as long as the dimension is size 1
        blocked_dim_order = non_chunk_dim_order + chunk_dim_order
        blocked_shape = tuple(non_chunk_shape) + ((1,) * len(chunk_shape))

        # Construct the transpose indices that will be used to
        # transpose the array prior to pulling the chunk dims
        match_map = {dim: selected_scene_dims.find(dim) for dim in selected_scene_dims}
        transposer = []
        for dim in blocked_dim_order:
            transposer.append(match_map[dim])

        # Make ndarray for lazy arrays to fill
        lazy_arrays = np.ndarray(blocked_shape, dtype=object)
        for plane_index, (np_index, _) in enumerate(np.ndenumerate(lazy_arrays)):
            # All dimensions get their normal index except for chunk dims
            # which get filled with "full" slices
            indices_with_slices = np_index[: len(non_chunk_shape)] + (
                (slice(None, None, None),) * len(chunk_shape)
            )

            # Fill the numpy array with the delayed arrays
            lazy_arrays[np_index] = da.from_delayed(
                delayed(TiffReader._get_image_data)(
                    fs=self.fs,
                    path=self.path,
                    scene=self.current_scene_index,
                    retrieve_indices=indices_with_slices,
                    transpose_indices=transposer,
                ),
                shape=chunk_shape,
                dtype=selected_scene.dtype,
            )

        # Convert the numpy array of lazy readers into a dask array
        image_data = da.block(lazy_arrays.tolist())

        # Because we have set certain dimensions to be chunked and others not
        # we will need to transpose back to original dimension ordering
        # Example, if the original dimension ordering was "TZYX" and we
        # chunked by "T", "Y", and "X"
        # we created an array with dimensions ordering "ZTYX"
        transpose_indices = []
        for i, d in enumerate(selected_scene_dims):
            new_index = blocked_dim_order.index(d)
            if new_index != i:
                transpose_indices.append(new_index)
            else:
                transpose_indices.append(i)

        # Transpose back to normal
        image_data = da.transpose(image_data, tuple(transpose_indices))

        return image_data

    def _read_delayed(self) -> xr.DataArray:
        """
        Construct the delayed xarray DataArray object for the image.

        Returns
        -------
        image: xr.DataArray
            The fully constructed and fully delayed image as a DataArray object.
            Metadata is attached in some cases as coords, dims, and attrs.

        Raises
        ------
        exceptions.UnsupportedFileFormatError: The file could not be read or is not
            supported.
        """
        with self.fs.open(self.path) as open_resource:
            with TiffFile(open_resource) as tiff:
                # Get / guess dims
                dims = self._guess_tiff_dim_order(tiff)

                # Create the delayed dask array
                image_data = self._create_dask_array(tiff, dims)

                # Get unprocessed metadata from tags
                tiff_tags = self._get_tiff_tags(tiff)

                # Create coords
                coords = self._get_coords(
                    dims, image_data.shape, scene_index=self.current_scene_index
                )

                return xr.DataArray(
                    image_data,
                    dims=dims,
                    coords=coords,  # type: ignore
                    attrs={
                        constants.METADATA_UNPROCESSED: tiff_tags,
                        constants.METADATA_PROCESSED: tiff_tags[
                            TIFF_IMAGE_DESCRIPTION_TAG_INDEX
                        ].value,
                    },
                )

    def _read_immediate(self) -> xr.DataArray:
        """
        Construct the in-memory xarray DataArray object for the image.

        Returns
        -------
        image: xr.DataArray
            The fully constructed and fully read into memory image as a DataArray
            object. Metadata is attached in some cases as coords, dims, and attrs.

        Raises
        ------
        exceptions.UnsupportedFileFormatError: The file could not be read or is not
            supported.
        """
        with self.fs.open(self.path) as open_resource:
            with TiffFile(open_resource) as tiff:
                # Get / guess dims
                dims = self._guess_tiff_dim_order(tiff)

                # Read image into memory
                image_data = tiff.series[self.current_scene_index].asarray()

                # Get unprocessed metadata from tags
                tiff_tags = self._get_tiff_tags(tiff)

                # Create dims and coords
                dims = self._guess_dim_order(tiff)
                coords = self._get_coords(
                    dims, image_data.shape, scene_index=self.current_scene_index
                )

                return xr.DataArray(
                    image_data,
                    dims=dims,
                    coords=coords,  # type: ignore
                    attrs={
                        constants.METADATA_UNPROCESSED: tiff_tags,
                        constants.METADATA_PROCESSED: tiff_tags[
                            TIFF_IMAGE_DESCRIPTION_TAG_INDEX
                        ].value,
                    },
                )<|MERGE_RESOLUTION|>--- conflicted
+++ resolved
@@ -171,16 +171,10 @@
 
     @staticmethod
     def _get_coords(
-<<<<<<< HEAD
-        dims: str,
-        shape: Tuple[int],
-        scene_index: int,
-    ) -> Dict[str, Union[List, types.ArrayLike]]:
-=======
         dims: List[str],
         shape: Tuple[int, ...],
+        scene_index: int,
     ) -> Dict[str, Any]:
->>>>>>> 6fd277fd
         # Use dims for coord determination
         coords: Dict[str, Any] = {}
 
